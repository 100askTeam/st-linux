/*
 *  linux/kernel/exit.c
 *
 *  Copyright (C) 1991, 1992  Linus Torvalds
 */

#include <linux/mm.h>
#include <linux/slab.h>
#include <linux/sched/autogroup.h>
#include <linux/sched/mm.h>
#include <linux/sched/stat.h>
#include <linux/sched/task.h>
#include <linux/sched/task_stack.h>
#include <linux/sched/cputime.h>
#include <linux/interrupt.h>
#include <linux/module.h>
#include <linux/capability.h>
#include <linux/completion.h>
#include <linux/personality.h>
#include <linux/tty.h>
#include <linux/iocontext.h>
#include <linux/key.h>
#include <linux/cpu.h>
#include <linux/acct.h>
#include <linux/tsacct_kern.h>
#include <linux/file.h>
#include <linux/fdtable.h>
#include <linux/freezer.h>
#include <linux/binfmts.h>
#include <linux/nsproxy.h>
#include <linux/pid_namespace.h>
#include <linux/ptrace.h>
#include <linux/profile.h>
#include <linux/mount.h>
#include <linux/proc_fs.h>
#include <linux/kthread.h>
#include <linux/mempolicy.h>
#include <linux/taskstats_kern.h>
#include <linux/delayacct.h>
#include <linux/cgroup.h>
#include <linux/syscalls.h>
#include <linux/signal.h>
#include <linux/posix-timers.h>
#include <linux/cn_proc.h>
#include <linux/mutex.h>
#include <linux/futex.h>
#include <linux/pipe_fs_i.h>
#include <linux/audit.h> /* for audit_free() */
#include <linux/resource.h>
#include <linux/blkdev.h>
#include <linux/task_io_accounting_ops.h>
#include <linux/tracehook.h>
#include <linux/fs_struct.h>
#include <linux/init_task.h>
#include <linux/perf_event.h>
#include <trace/events/sched.h>
#include <linux/hw_breakpoint.h>
#include <linux/oom.h>
#include <linux/writeback.h>
#include <linux/shm.h>
#include <linux/kcov.h>
#include <linux/random.h>
#include <linux/rcuwait.h>
#include <linux/compat.h>

#include <linux/uaccess.h>
#include <asm/unistd.h>
#include <asm/pgtable.h>
#include <asm/mmu_context.h>

static void __unhash_process(struct task_struct *p, bool group_dead)
{
	nr_threads--;
	detach_pid(p, PIDTYPE_PID);
	if (group_dead) {
		detach_pid(p, PIDTYPE_PGID);
		detach_pid(p, PIDTYPE_SID);

		list_del_rcu(&p->tasks);
		list_del_init(&p->sibling);
		__this_cpu_dec(process_counts);
	}
	list_del_rcu(&p->thread_group);
	list_del_rcu(&p->thread_node);
}

/*
 * This function expects the tasklist_lock write-locked.
 */
static void __exit_signal(struct task_struct *tsk)
{
	struct signal_struct *sig = tsk->signal;
	bool group_dead = thread_group_leader(tsk);
	struct sighand_struct *sighand;
	struct tty_struct *uninitialized_var(tty);
	u64 utime, stime;

	sighand = rcu_dereference_check(tsk->sighand,
					lockdep_tasklist_lock_is_held());
	spin_lock(&sighand->siglock);

#ifdef CONFIG_POSIX_TIMERS
	posix_cpu_timers_exit(tsk);
	if (group_dead) {
		posix_cpu_timers_exit_group(tsk);
	} else {
		/*
		 * This can only happen if the caller is de_thread().
		 * FIXME: this is the temporary hack, we should teach
		 * posix-cpu-timers to handle this case correctly.
		 */
		if (unlikely(has_group_leader_pid(tsk)))
			posix_cpu_timers_exit_group(tsk);
	}
#endif

	if (group_dead) {
		tty = sig->tty;
		sig->tty = NULL;
	} else {
		/*
		 * If there is any task waiting for the group exit
		 * then notify it:
		 */
		if (sig->notify_count > 0 && !--sig->notify_count)
			wake_up_process(sig->group_exit_task);

		if (tsk == sig->curr_target)
			sig->curr_target = next_thread(tsk);
	}

	add_device_randomness((const void*) &tsk->se.sum_exec_runtime,
			      sizeof(unsigned long long));

	/*
	 * Accumulate here the counters for all threads as they die. We could
	 * skip the group leader because it is the last user of signal_struct,
	 * but we want to avoid the race with thread_group_cputime() which can
	 * see the empty ->thread_head list.
	 */
	task_cputime(tsk, &utime, &stime);
	write_seqlock(&sig->stats_lock);
	sig->utime += utime;
	sig->stime += stime;
	sig->gtime += task_gtime(tsk);
	sig->min_flt += tsk->min_flt;
	sig->maj_flt += tsk->maj_flt;
	sig->nvcsw += tsk->nvcsw;
	sig->nivcsw += tsk->nivcsw;
	sig->inblock += task_io_get_inblock(tsk);
	sig->oublock += task_io_get_oublock(tsk);
	task_io_accounting_add(&sig->ioac, &tsk->ioac);
	sig->sum_sched_runtime += tsk->se.sum_exec_runtime;
	sig->nr_threads--;
	__unhash_process(tsk, group_dead);
	write_sequnlock(&sig->stats_lock);

	/*
	 * Do this under ->siglock, we can race with another thread
	 * doing sigqueue_free() if we have SIGQUEUE_PREALLOC signals.
	 */
	flush_sigqueue(&tsk->pending);
	tsk->sighand = NULL;
	spin_unlock(&sighand->siglock);

	__cleanup_sighand(sighand);
	clear_tsk_thread_flag(tsk, TIF_SIGPENDING);
	if (group_dead) {
		flush_sigqueue(&sig->shared_pending);
		tty_kref_put(tty);
	}
}

static void delayed_put_task_struct(struct rcu_head *rhp)
{
	struct task_struct *tsk = container_of(rhp, struct task_struct, rcu);

	perf_event_delayed_put(tsk);
	trace_sched_process_free(tsk);
	put_task_struct(tsk);
}


void release_task(struct task_struct *p)
{
	struct task_struct *leader;
	int zap_leader;
repeat:
	/* don't need to get the RCU readlock here - the process is dead and
	 * can't be modifying its own credentials. But shut RCU-lockdep up */
	rcu_read_lock();
	atomic_dec(&__task_cred(p)->user->processes);
	rcu_read_unlock();

	proc_flush_task(p);

	write_lock_irq(&tasklist_lock);
	ptrace_release_task(p);
	__exit_signal(p);

	/*
	 * If we are the last non-leader member of the thread
	 * group, and the leader is zombie, then notify the
	 * group leader's parent process. (if it wants notification.)
	 */
	zap_leader = 0;
	leader = p->group_leader;
	if (leader != p && thread_group_empty(leader)
			&& leader->exit_state == EXIT_ZOMBIE) {
		/*
		 * If we were the last child thread and the leader has
		 * exited already, and the leader's parent ignores SIGCHLD,
		 * then we are the one who should release the leader.
		 */
		zap_leader = do_notify_parent(leader, leader->exit_signal);
		if (zap_leader)
			leader->exit_state = EXIT_DEAD;
	}

	write_unlock_irq(&tasklist_lock);
	release_thread(p);
	call_rcu(&p->rcu, delayed_put_task_struct);

	p = leader;
	if (unlikely(zap_leader))
		goto repeat;
}

/*
 * Note that if this function returns a valid task_struct pointer (!NULL)
 * task->usage must remain >0 for the duration of the RCU critical section.
 */
struct task_struct *task_rcu_dereference(struct task_struct **ptask)
{
	struct sighand_struct *sighand;
	struct task_struct *task;

	/*
	 * We need to verify that release_task() was not called and thus
	 * delayed_put_task_struct() can't run and drop the last reference
	 * before rcu_read_unlock(). We check task->sighand != NULL,
	 * but we can read the already freed and reused memory.
	 */
retry:
	task = rcu_dereference(*ptask);
	if (!task)
		return NULL;

	probe_kernel_address(&task->sighand, sighand);

	/*
	 * Pairs with atomic_dec_and_test() in put_task_struct(). If this task
	 * was already freed we can not miss the preceding update of this
	 * pointer.
	 */
	smp_rmb();
	if (unlikely(task != READ_ONCE(*ptask)))
		goto retry;

	/*
	 * We've re-checked that "task == *ptask", now we have two different
	 * cases:
	 *
	 * 1. This is actually the same task/task_struct. In this case
	 *    sighand != NULL tells us it is still alive.
	 *
	 * 2. This is another task which got the same memory for task_struct.
	 *    We can't know this of course, and we can not trust
	 *    sighand != NULL.
	 *
	 *    In this case we actually return a random value, but this is
	 *    correct.
	 *
	 *    If we return NULL - we can pretend that we actually noticed that
	 *    *ptask was updated when the previous task has exited. Or pretend
	 *    that probe_slab_address(&sighand) reads NULL.
	 *
	 *    If we return the new task (because sighand is not NULL for any
	 *    reason) - this is fine too. This (new) task can't go away before
	 *    another gp pass.
	 *
	 *    And note: We could even eliminate the false positive if re-read
	 *    task->sighand once again to avoid the falsely NULL. But this case
	 *    is very unlikely so we don't care.
	 */
	if (!sighand)
		return NULL;

	return task;
}

void rcuwait_wake_up(struct rcuwait *w)
{
	struct task_struct *task;

	rcu_read_lock();

	/*
	 * Order condition vs @task, such that everything prior to the load
	 * of @task is visible. This is the condition as to why the user called
	 * rcuwait_trywake() in the first place. Pairs with set_current_state()
	 * barrier (A) in rcuwait_wait_event().
	 *
	 *    WAIT                WAKE
	 *    [S] tsk = current	  [S] cond = true
	 *        MB (A)	      MB (B)
	 *    [L] cond		  [L] tsk
	 */
	smp_rmb(); /* (B) */

	/*
	 * Avoid using task_rcu_dereference() magic as long as we are careful,
	 * see comment in rcuwait_wait_event() regarding ->exit_state.
	 */
	task = rcu_dereference(w->task);
	if (task)
		wake_up_process(task);
	rcu_read_unlock();
}

/*
 * Determine if a process group is "orphaned", according to the POSIX
 * definition in 2.2.2.52.  Orphaned process groups are not to be affected
 * by terminal-generated stop signals.  Newly orphaned process groups are
 * to receive a SIGHUP and a SIGCONT.
 *
 * "I ask you, have you ever known what it is to be an orphan?"
 */
static int will_become_orphaned_pgrp(struct pid *pgrp,
					struct task_struct *ignored_task)
{
	struct task_struct *p;

	do_each_pid_task(pgrp, PIDTYPE_PGID, p) {
		if ((p == ignored_task) ||
		    (p->exit_state && thread_group_empty(p)) ||
		    is_global_init(p->real_parent))
			continue;

		if (task_pgrp(p->real_parent) != pgrp &&
		    task_session(p->real_parent) == task_session(p))
			return 0;
	} while_each_pid_task(pgrp, PIDTYPE_PGID, p);

	return 1;
}

int is_current_pgrp_orphaned(void)
{
	int retval;

	read_lock(&tasklist_lock);
	retval = will_become_orphaned_pgrp(task_pgrp(current), NULL);
	read_unlock(&tasklist_lock);

	return retval;
}

static bool has_stopped_jobs(struct pid *pgrp)
{
	struct task_struct *p;

	do_each_pid_task(pgrp, PIDTYPE_PGID, p) {
		if (p->signal->flags & SIGNAL_STOP_STOPPED)
			return true;
	} while_each_pid_task(pgrp, PIDTYPE_PGID, p);

	return false;
}

/*
 * Check to see if any process groups have become orphaned as
 * a result of our exiting, and if they have any stopped jobs,
 * send them a SIGHUP and then a SIGCONT. (POSIX 3.2.2.2)
 */
static void
kill_orphaned_pgrp(struct task_struct *tsk, struct task_struct *parent)
{
	struct pid *pgrp = task_pgrp(tsk);
	struct task_struct *ignored_task = tsk;

	if (!parent)
		/* exit: our father is in a different pgrp than
		 * we are and we were the only connection outside.
		 */
		parent = tsk->real_parent;
	else
		/* reparent: our child is in a different pgrp than
		 * we are, and it was the only connection outside.
		 */
		ignored_task = NULL;

	if (task_pgrp(parent) != pgrp &&
	    task_session(parent) == task_session(tsk) &&
	    will_become_orphaned_pgrp(pgrp, ignored_task) &&
	    has_stopped_jobs(pgrp)) {
		__kill_pgrp_info(SIGHUP, SEND_SIG_PRIV, pgrp);
		__kill_pgrp_info(SIGCONT, SEND_SIG_PRIV, pgrp);
	}
}

#ifdef CONFIG_MEMCG
/*
 * A task is exiting.   If it owned this mm, find a new owner for the mm.
 */
void mm_update_next_owner(struct mm_struct *mm)
{
	struct task_struct *c, *g, *p = current;

retry:
	/*
	 * If the exiting or execing task is not the owner, it's
	 * someone else's problem.
	 */
	if (mm->owner != p)
		return;
	/*
	 * The current owner is exiting/execing and there are no other
	 * candidates.  Do not leave the mm pointing to a possibly
	 * freed task structure.
	 */
	if (atomic_read(&mm->mm_users) <= 1) {
		mm->owner = NULL;
		return;
	}

	read_lock(&tasklist_lock);
	/*
	 * Search in the children
	 */
	list_for_each_entry(c, &p->children, sibling) {
		if (c->mm == mm)
			goto assign_new_owner;
	}

	/*
	 * Search in the siblings
	 */
	list_for_each_entry(c, &p->real_parent->children, sibling) {
		if (c->mm == mm)
			goto assign_new_owner;
	}

	/*
	 * Search through everything else, we should not get here often.
	 */
	for_each_process(g) {
		if (g->flags & PF_KTHREAD)
			continue;
		for_each_thread(g, c) {
			if (c->mm == mm)
				goto assign_new_owner;
			if (c->mm)
				break;
		}
	}
	read_unlock(&tasklist_lock);
	/*
	 * We found no owner yet mm_users > 1: this implies that we are
	 * most likely racing with swapoff (try_to_unuse()) or /proc or
	 * ptrace or page migration (get_task_mm()).  Mark owner as NULL.
	 */
	mm->owner = NULL;
	return;

assign_new_owner:
	BUG_ON(c == p);
	get_task_struct(c);
	/*
	 * The task_lock protects c->mm from changing.
	 * We always want mm->owner->mm == mm
	 */
	task_lock(c);
	/*
	 * Delay read_unlock() till we have the task_lock()
	 * to ensure that c does not slip away underneath us
	 */
	read_unlock(&tasklist_lock);
	if (c->mm != mm) {
		task_unlock(c);
		put_task_struct(c);
		goto retry;
	}
	mm->owner = c;
	task_unlock(c);
	put_task_struct(c);
}
#endif /* CONFIG_MEMCG */

/*
 * Turn us into a lazy TLB process if we
 * aren't already..
 */
static void exit_mm(void)
{
	struct mm_struct *mm = current->mm;
	struct core_state *core_state;

	mm_release(current, mm);
	if (!mm)
		return;
	sync_mm_rss(mm);
	/*
	 * Serialize with any possible pending coredump.
	 * We must hold mmap_sem around checking core_state
	 * and clearing tsk->mm.  The core-inducing thread
	 * will increment ->nr_threads for each thread in the
	 * group with ->mm != NULL.
	 */
	down_read(&mm->mmap_sem);
	core_state = mm->core_state;
	if (core_state) {
		struct core_thread self;

		up_read(&mm->mmap_sem);

		self.task = current;
		self.next = xchg(&core_state->dumper.next, &self);
		/*
		 * Implies mb(), the result of xchg() must be visible
		 * to core_state->dumper.
		 */
		if (atomic_dec_and_test(&core_state->nr_threads))
			complete(&core_state->startup);

		for (;;) {
			set_current_state(TASK_UNINTERRUPTIBLE);
			if (!self.task) /* see coredump_finish() */
				break;
			freezable_schedule();
		}
		__set_current_state(TASK_RUNNING);
		down_read(&mm->mmap_sem);
	}
	mmgrab(mm);
	BUG_ON(mm != current->active_mm);
	/* more a memory barrier than a real lock */
	task_lock(current);
	current->mm = NULL;
	up_read(&mm->mmap_sem);
	enter_lazy_tlb(mm, current);
	task_unlock(current);
	mm_update_next_owner(mm);
	mmput(mm);
	if (test_thread_flag(TIF_MEMDIE))
		exit_oom_victim();
}

static struct task_struct *find_alive_thread(struct task_struct *p)
{
	struct task_struct *t;

	for_each_thread(p, t) {
		if (!(t->flags & PF_EXITING))
			return t;
	}
	return NULL;
}

static struct task_struct *find_child_reaper(struct task_struct *father)
	__releases(&tasklist_lock)
	__acquires(&tasklist_lock)
{
	struct pid_namespace *pid_ns = task_active_pid_ns(father);
	struct task_struct *reaper = pid_ns->child_reaper;

	if (likely(reaper != father))
		return reaper;

	reaper = find_alive_thread(father);
	if (reaper) {
		pid_ns->child_reaper = reaper;
		return reaper;
	}

	write_unlock_irq(&tasklist_lock);
	if (unlikely(pid_ns == &init_pid_ns)) {
		panic("Attempted to kill init! exitcode=0x%08x\n",
			father->signal->group_exit_code ?: father->exit_code);
	}
	zap_pid_ns_processes(pid_ns);
	write_lock_irq(&tasklist_lock);

	return father;
}

/*
 * When we die, we re-parent all our children, and try to:
 * 1. give them to another thread in our thread group, if such a member exists
 * 2. give it to the first ancestor process which prctl'd itself as a
 *    child_subreaper for its children (like a service manager)
 * 3. give it to the init process (PID 1) in our pid namespace
 */
static struct task_struct *find_new_reaper(struct task_struct *father,
					   struct task_struct *child_reaper)
{
	struct task_struct *thread, *reaper;

	thread = find_alive_thread(father);
	if (thread)
		return thread;

	if (father->signal->has_child_subreaper) {
		unsigned int ns_level = task_pid(father)->level;
		/*
		 * Find the first ->is_child_subreaper ancestor in our pid_ns.
		 * We can't check reaper != child_reaper to ensure we do not
		 * cross the namespaces, the exiting parent could be injected
		 * by setns() + fork().
		 * We check pid->level, this is slightly more efficient than
		 * task_active_pid_ns(reaper) != task_active_pid_ns(father).
		 */
		for (reaper = father->real_parent;
		     task_pid(reaper)->level == ns_level;
		     reaper = reaper->real_parent) {
			if (reaper == &init_task)
				break;
			if (!reaper->signal->is_child_subreaper)
				continue;
			thread = find_alive_thread(reaper);
			if (thread)
				return thread;
		}
	}

	return child_reaper;
}

/*
* Any that need to be release_task'd are put on the @dead list.
 */
static void reparent_leader(struct task_struct *father, struct task_struct *p,
				struct list_head *dead)
{
	if (unlikely(p->exit_state == EXIT_DEAD))
		return;

	/* We don't want people slaying init. */
	p->exit_signal = SIGCHLD;

	/* If it has exited notify the new parent about this child's death. */
	if (!p->ptrace &&
	    p->exit_state == EXIT_ZOMBIE && thread_group_empty(p)) {
		if (do_notify_parent(p, p->exit_signal)) {
			p->exit_state = EXIT_DEAD;
			list_add(&p->ptrace_entry, dead);
		}
	}

	kill_orphaned_pgrp(p, father);
}

/*
 * This does two things:
 *
 * A.  Make init inherit all the child processes
 * B.  Check to see if any process groups have become orphaned
 *	as a result of our exiting, and if they have any stopped
 *	jobs, send them a SIGHUP and then a SIGCONT.  (POSIX 3.2.2.2)
 */
static void forget_original_parent(struct task_struct *father,
					struct list_head *dead)
{
	struct task_struct *p, *t, *reaper;

	if (unlikely(!list_empty(&father->ptraced)))
		exit_ptrace(father, dead);

	/* Can drop and reacquire tasklist_lock */
	reaper = find_child_reaper(father);
	if (list_empty(&father->children))
		return;

	reaper = find_new_reaper(father, reaper);
	list_for_each_entry(p, &father->children, sibling) {
		for_each_thread(p, t) {
			t->real_parent = reaper;
			BUG_ON((!t->ptrace) != (t->parent == father));
			if (likely(!t->ptrace))
				t->parent = t->real_parent;
			if (t->pdeath_signal)
				group_send_sig_info(t->pdeath_signal,
						    SEND_SIG_NOINFO, t);
		}
		/*
		 * If this is a threaded reparent there is no need to
		 * notify anyone anything has happened.
		 */
		if (!same_thread_group(reaper, father))
			reparent_leader(father, p, dead);
	}
	list_splice_tail_init(&father->children, &reaper->children);
}

/*
 * Send signals to all our closest relatives so that they know
 * to properly mourn us..
 */
static void exit_notify(struct task_struct *tsk, int group_dead)
{
	bool autoreap;
	struct task_struct *p, *n;
	LIST_HEAD(dead);

	write_lock_irq(&tasklist_lock);
	forget_original_parent(tsk, &dead);

	if (group_dead)
		kill_orphaned_pgrp(tsk->group_leader, NULL);

	if (unlikely(tsk->ptrace)) {
		int sig = thread_group_leader(tsk) &&
				thread_group_empty(tsk) &&
				!ptrace_reparented(tsk) ?
			tsk->exit_signal : SIGCHLD;
		autoreap = do_notify_parent(tsk, sig);
	} else if (thread_group_leader(tsk)) {
		autoreap = thread_group_empty(tsk) &&
			do_notify_parent(tsk, tsk->exit_signal);
	} else {
		autoreap = true;
	}

	tsk->exit_state = autoreap ? EXIT_DEAD : EXIT_ZOMBIE;
	if (tsk->exit_state == EXIT_DEAD)
		list_add(&tsk->ptrace_entry, &dead);

	/* mt-exec, de_thread() is waiting for group leader */
	if (unlikely(tsk->signal->notify_count < 0))
		wake_up_process(tsk->signal->group_exit_task);
	write_unlock_irq(&tasklist_lock);

	list_for_each_entry_safe(p, n, &dead, ptrace_entry) {
		list_del_init(&p->ptrace_entry);
		release_task(p);
	}
}

#ifdef CONFIG_DEBUG_STACK_USAGE
static void check_stack_usage(void)
{
	static DEFINE_SPINLOCK(low_water_lock);
	static int lowest_to_date = THREAD_SIZE;
	unsigned long free;

	free = stack_not_used(current);

	if (free >= lowest_to_date)
		return;

	spin_lock(&low_water_lock);
	if (free < lowest_to_date) {
		pr_info("%s (%d) used greatest stack depth: %lu bytes left\n",
			current->comm, task_pid_nr(current), free);
		lowest_to_date = free;
	}
	spin_unlock(&low_water_lock);
}
#else
static inline void check_stack_usage(void) {}
#endif

void __noreturn do_exit(long code)
{
	struct task_struct *tsk = current;
	int group_dead;

	profile_task_exit(tsk);
	kcov_task_exit(tsk);

	WARN_ON(blk_needs_flush_plug(tsk));

	if (unlikely(in_interrupt()))
		panic("Aiee, killing interrupt handler!");
	if (unlikely(!tsk->pid))
		panic("Attempted to kill the idle task!");

	/*
	 * If do_exit is called because this processes oopsed, it's possible
	 * that get_fs() was left as KERNEL_DS, so reset it to USER_DS before
	 * continuing. Amongst other possible reasons, this is to prevent
	 * mm_release()->clear_child_tid() from writing to a user-controlled
	 * kernel address.
	 */
	set_fs(USER_DS);

	ptrace_event(PTRACE_EVENT_EXIT, code);

	validate_creds_for_do_exit(tsk);

	/*
	 * We're taking recursive faults here in do_exit. Safest is to just
	 * leave this task alone and wait for reboot.
	 */
	if (unlikely(tsk->flags & PF_EXITING)) {
		pr_alert("Fixing recursive fault but reboot is needed!\n");
		/*
		 * We can do this unlocked here. The futex code uses
		 * this flag just to verify whether the pi state
		 * cleanup has been done or not. In the worst case it
		 * loops once more. We pretend that the cleanup was
		 * done as there is no way to return. Either the
		 * OWNER_DIED bit is set by now or we push the blocked
		 * task into the wait for ever nirwana as well.
		 */
		tsk->flags |= PF_EXITPIDONE;
		set_current_state(TASK_UNINTERRUPTIBLE);
		schedule();
	}

	exit_signals(tsk);  /* sets PF_EXITING */
	/*
	 * Ensure that all new tsk->pi_lock acquisitions must observe
	 * PF_EXITING. Serializes against futex.c:attach_to_pi_owner().
	 */
	smp_mb();
	/*
	 * Ensure that we must observe the pi_state in exit_mm() ->
	 * mm_release() -> exit_pi_state_list().
	 */
	raw_spin_lock_irq(&tsk->pi_lock);
	raw_spin_unlock_irq(&tsk->pi_lock);

	if (unlikely(in_atomic())) {
		pr_info("note: %s[%d] exited with preempt_count %d\n",
			current->comm, task_pid_nr(current),
			preempt_count());
		preempt_count_set(PREEMPT_ENABLED);
	}

	/* sync mm's RSS info before statistics gathering */
	if (tsk->mm)
		sync_mm_rss(tsk->mm);
	acct_update_integrals(tsk);
	group_dead = atomic_dec_and_test(&tsk->signal->live);
	if (group_dead) {
#ifdef CONFIG_POSIX_TIMERS
		hrtimer_cancel(&tsk->signal->real_timer);
		exit_itimers(tsk->signal);
#endif
		if (tsk->mm)
			setmax_mm_hiwater_rss(&tsk->signal->maxrss, tsk->mm);
	}
	acct_collect(code, group_dead);
	if (group_dead)
		tty_audit_exit();
	audit_free(tsk);

	tsk->exit_code = code;
	taskstats_exit(tsk, group_dead);

	exit_mm();

	if (group_dead)
		acct_process();
	trace_sched_process_exit(tsk);

	exit_sem(tsk);
	exit_shm(tsk);
	exit_files(tsk);
	exit_fs(tsk);
	if (group_dead)
		disassociate_ctty(1);
	exit_task_namespaces(tsk);
	exit_task_work(tsk);
	exit_thread(tsk);

	/*
	 * Flush inherited counters to the parent - before the parent
	 * gets woken up by child-exit notifications.
	 *
	 * because of cgroup mode, must be called before cgroup_exit()
	 */
	perf_event_exit_task(tsk);

	sched_autogroup_exit_task(tsk);
	cgroup_exit(tsk);

	/*
	 * FIXME: do that only when needed, using sched_exit tracepoint
	 */
	flush_ptrace_hw_breakpoint(tsk);

	exit_tasks_rcu_start();
	exit_notify(tsk, group_dead);
	proc_exit_connector(tsk);
	mpol_put_task_policy(tsk);
#ifdef CONFIG_FUTEX
	if (unlikely(current->pi_state_cache))
		kfree(current->pi_state_cache);
#endif
	/*
	 * Make sure we are holding no locks:
	 */
	debug_check_no_locks_held();
	/*
	 * We can do this unlocked here. The futex code uses this flag
	 * just to verify whether the pi state cleanup has been done
	 * or not. In the worst case it loops once more.
	 */
	tsk->flags |= PF_EXITPIDONE;

	if (tsk->io_context)
		exit_io_context(tsk);

	if (tsk->splice_pipe)
		free_pipe_info(tsk->splice_pipe);

	if (tsk->task_frag.page)
		put_page(tsk->task_frag.page);

	validate_creds_for_do_exit(tsk);

	check_stack_usage();
	preempt_disable();
	if (tsk->nr_dirtied)
		__this_cpu_add(dirty_throttle_leaks, tsk->nr_dirtied);
	exit_rcu();
	exit_tasks_rcu_finish();

	lockdep_free_task(tsk);
	do_task_dead();
}
EXPORT_SYMBOL_GPL(do_exit);

void complete_and_exit(struct completion *comp, long code)
{
	if (comp)
		complete(comp);

	do_exit(code);
}
EXPORT_SYMBOL(complete_and_exit);

SYSCALL_DEFINE1(exit, int, error_code)
{
	do_exit((error_code&0xff)<<8);
}

/*
 * Take down every thread in the group.  This is called by fatal signals
 * as well as by sys_exit_group (below).
 */
void
do_group_exit(int exit_code)
{
	struct signal_struct *sig = current->signal;

	BUG_ON(exit_code & 0x80); /* core dumps don't get here */

	if (signal_group_exit(sig))
		exit_code = sig->group_exit_code;
	else if (!thread_group_empty(current)) {
		struct sighand_struct *const sighand = current->sighand;

		spin_lock_irq(&sighand->siglock);
		if (signal_group_exit(sig))
			/* Another thread got here before we took the lock.  */
			exit_code = sig->group_exit_code;
		else {
			sig->group_exit_code = exit_code;
			sig->flags = SIGNAL_GROUP_EXIT;
			zap_other_threads(current);
		}
		spin_unlock_irq(&sighand->siglock);
	}

	do_exit(exit_code);
	/* NOTREACHED */
}

/*
 * this kills every thread in the thread group. Note that any externally
 * wait4()-ing process will get the correct exit code - even if this
 * thread is not the thread group leader.
 */
SYSCALL_DEFINE1(exit_group, int, error_code)
{
	do_group_exit((error_code & 0xff) << 8);
	/* NOTREACHED */
	return 0;
}

struct waitid_info {
	pid_t pid;
	uid_t uid;
	int status;
	int cause;
};

struct wait_opts {
	enum pid_type		wo_type;
	int			wo_flags;
	struct pid		*wo_pid;

	struct waitid_info	*wo_info;
	int			wo_stat;
	struct rusage		*wo_rusage;

	wait_queue_entry_t		child_wait;
	int			notask_error;
};

static inline
struct pid *task_pid_type(struct task_struct *task, enum pid_type type)
{
	if (type != PIDTYPE_PID)
		task = task->group_leader;
	return task->pids[type].pid;
}

static int eligible_pid(struct wait_opts *wo, struct task_struct *p)
{
	return	wo->wo_type == PIDTYPE_MAX ||
		task_pid_type(p, wo->wo_type) == wo->wo_pid;
}

static int
eligible_child(struct wait_opts *wo, bool ptrace, struct task_struct *p)
{
	if (!eligible_pid(wo, p))
		return 0;

	/*
	 * Wait for all children (clone and not) if __WALL is set or
	 * if it is traced by us.
	 */
	if (ptrace || (wo->wo_flags & __WALL))
		return 1;

	/*
	 * Otherwise, wait for clone children *only* if __WCLONE is set;
	 * otherwise, wait for non-clone children *only*.
	 *
	 * Note: a "clone" child here is one that reports to its parent
	 * using a signal other than SIGCHLD, or a non-leader thread which
	 * we can only see if it is traced by us.
	 */
	if ((p->exit_signal != SIGCHLD) ^ !!(wo->wo_flags & __WCLONE))
		return 0;

	return 1;
}

/*
 * Handle sys_wait4 work for one task in state EXIT_ZOMBIE.  We hold
 * read_lock(&tasklist_lock) on entry.  If we return zero, we still hold
 * the lock and this task is uninteresting.  If we return nonzero, we have
 * released the lock and the system call should return.
 */
static int wait_task_zombie(struct wait_opts *wo, struct task_struct *p)
{
	int state, status;
	pid_t pid = task_pid_vnr(p);
	uid_t uid = from_kuid_munged(current_user_ns(), task_uid(p));
	struct waitid_info *infop;

	if (!likely(wo->wo_flags & WEXITED))
		return 0;

	if (unlikely(wo->wo_flags & WNOWAIT)) {
		status = p->exit_code;
		get_task_struct(p);
		read_unlock(&tasklist_lock);
		sched_annotate_sleep();
		if (wo->wo_rusage)
			getrusage(p, RUSAGE_BOTH, wo->wo_rusage);
		put_task_struct(p);
		goto out_info;
	}
	/*
	 * Move the task's state to DEAD/TRACE, only one thread can do this.
	 */
	state = (ptrace_reparented(p) && thread_group_leader(p)) ?
		EXIT_TRACE : EXIT_DEAD;
	if (cmpxchg(&p->exit_state, EXIT_ZOMBIE, state) != EXIT_ZOMBIE)
		return 0;
	/*
	 * We own this thread, nobody else can reap it.
	 */
	read_unlock(&tasklist_lock);
	sched_annotate_sleep();

	/*
	 * Check thread_group_leader() to exclude the traced sub-threads.
	 */
	if (state == EXIT_DEAD && thread_group_leader(p)) {
		struct signal_struct *sig = p->signal;
		struct signal_struct *psig = current->signal;
		unsigned long maxrss;
		u64 tgutime, tgstime;

		/*
		 * The resource counters for the group leader are in its
		 * own task_struct.  Those for dead threads in the group
		 * are in its signal_struct, as are those for the child
		 * processes it has previously reaped.  All these
		 * accumulate in the parent's signal_struct c* fields.
		 *
		 * We don't bother to take a lock here to protect these
		 * p->signal fields because the whole thread group is dead
		 * and nobody can change them.
		 *
		 * psig->stats_lock also protects us from our sub-theads
		 * which can reap other children at the same time. Until
		 * we change k_getrusage()-like users to rely on this lock
		 * we have to take ->siglock as well.
		 *
		 * We use thread_group_cputime_adjusted() to get times for
		 * the thread group, which consolidates times for all threads
		 * in the group including the group leader.
		 */
		thread_group_cputime_adjusted(p, &tgutime, &tgstime);
		spin_lock_irq(&current->sighand->siglock);
		write_seqlock(&psig->stats_lock);
		psig->cutime += tgutime + sig->cutime;
		psig->cstime += tgstime + sig->cstime;
		psig->cgtime += task_gtime(p) + sig->gtime + sig->cgtime;
		psig->cmin_flt +=
			p->min_flt + sig->min_flt + sig->cmin_flt;
		psig->cmaj_flt +=
			p->maj_flt + sig->maj_flt + sig->cmaj_flt;
		psig->cnvcsw +=
			p->nvcsw + sig->nvcsw + sig->cnvcsw;
		psig->cnivcsw +=
			p->nivcsw + sig->nivcsw + sig->cnivcsw;
		psig->cinblock +=
			task_io_get_inblock(p) +
			sig->inblock + sig->cinblock;
		psig->coublock +=
			task_io_get_oublock(p) +
			sig->oublock + sig->coublock;
		maxrss = max(sig->maxrss, sig->cmaxrss);
		if (psig->cmaxrss < maxrss)
			psig->cmaxrss = maxrss;
		task_io_accounting_add(&psig->ioac, &p->ioac);
		task_io_accounting_add(&psig->ioac, &sig->ioac);
		write_sequnlock(&psig->stats_lock);
		spin_unlock_irq(&current->sighand->siglock);
	}

	if (wo->wo_rusage)
		getrusage(p, RUSAGE_BOTH, wo->wo_rusage);
	status = (p->signal->flags & SIGNAL_GROUP_EXIT)
		? p->signal->group_exit_code : p->exit_code;
	wo->wo_stat = status;

	if (state == EXIT_TRACE) {
		write_lock_irq(&tasklist_lock);
		/* We dropped tasklist, ptracer could die and untrace */
		ptrace_unlink(p);

		/* If parent wants a zombie, don't release it now */
		state = EXIT_ZOMBIE;
		if (do_notify_parent(p, p->exit_signal))
			state = EXIT_DEAD;
		p->exit_state = state;
		write_unlock_irq(&tasklist_lock);
	}
	if (state == EXIT_DEAD)
		release_task(p);

out_info:
	infop = wo->wo_info;
	if (infop) {
		if ((status & 0x7f) == 0) {
			infop->cause = CLD_EXITED;
			infop->status = status >> 8;
		} else {
			infop->cause = (status & 0x80) ? CLD_DUMPED : CLD_KILLED;
			infop->status = status & 0x7f;
		}
		infop->pid = pid;
		infop->uid = uid;
	}

	return pid;
}

static int *task_stopped_code(struct task_struct *p, bool ptrace)
{
	if (ptrace) {
		if (task_is_traced(p) && !(p->jobctl & JOBCTL_LISTENING))
			return &p->exit_code;
	} else {
		if (p->signal->flags & SIGNAL_STOP_STOPPED)
			return &p->signal->group_exit_code;
	}
	return NULL;
}

/**
 * wait_task_stopped - Wait for %TASK_STOPPED or %TASK_TRACED
 * @wo: wait options
 * @ptrace: is the wait for ptrace
 * @p: task to wait for
 *
 * Handle sys_wait4() work for %p in state %TASK_STOPPED or %TASK_TRACED.
 *
 * CONTEXT:
 * read_lock(&tasklist_lock), which is released if return value is
 * non-zero.  Also, grabs and releases @p->sighand->siglock.
 *
 * RETURNS:
 * 0 if wait condition didn't exist and search for other wait conditions
 * should continue.  Non-zero return, -errno on failure and @p's pid on
 * success, implies that tasklist_lock is released and wait condition
 * search should terminate.
 */
static int wait_task_stopped(struct wait_opts *wo,
				int ptrace, struct task_struct *p)
{
	struct waitid_info *infop;
	int exit_code, *p_code, why;
	uid_t uid = 0; /* unneeded, required by compiler */
	pid_t pid;

	/*
	 * Traditionally we see ptrace'd stopped tasks regardless of options.
	 */
	if (!ptrace && !(wo->wo_flags & WUNTRACED))
		return 0;

	if (!task_stopped_code(p, ptrace))
		return 0;

	exit_code = 0;
	spin_lock_irq(&p->sighand->siglock);

	p_code = task_stopped_code(p, ptrace);
	if (unlikely(!p_code))
		goto unlock_sig;

	exit_code = *p_code;
	if (!exit_code)
		goto unlock_sig;

	if (!unlikely(wo->wo_flags & WNOWAIT))
		*p_code = 0;

	uid = from_kuid_munged(current_user_ns(), task_uid(p));
unlock_sig:
	spin_unlock_irq(&p->sighand->siglock);
	if (!exit_code)
		return 0;

	/*
	 * Now we are pretty sure this task is interesting.
	 * Make sure it doesn't get reaped out from under us while we
	 * give up the lock and then examine it below.  We don't want to
	 * keep holding onto the tasklist_lock while we call getrusage and
	 * possibly take page faults for user memory.
	 */
	get_task_struct(p);
	pid = task_pid_vnr(p);
	why = ptrace ? CLD_TRAPPED : CLD_STOPPED;
	read_unlock(&tasklist_lock);
	sched_annotate_sleep();
	if (wo->wo_rusage)
		getrusage(p, RUSAGE_BOTH, wo->wo_rusage);
	put_task_struct(p);

	if (likely(!(wo->wo_flags & WNOWAIT)))
		wo->wo_stat = (exit_code << 8) | 0x7f;

	infop = wo->wo_info;
	if (infop) {
		infop->cause = why;
		infop->status = exit_code;
		infop->pid = pid;
		infop->uid = uid;
	}
	return pid;
}

/*
 * Handle do_wait work for one task in a live, non-stopped state.
 * read_lock(&tasklist_lock) on entry.  If we return zero, we still hold
 * the lock and this task is uninteresting.  If we return nonzero, we have
 * released the lock and the system call should return.
 */
static int wait_task_continued(struct wait_opts *wo, struct task_struct *p)
{
	struct waitid_info *infop;
	pid_t pid;
	uid_t uid;

	if (!unlikely(wo->wo_flags & WCONTINUED))
		return 0;

	if (!(p->signal->flags & SIGNAL_STOP_CONTINUED))
		return 0;

	spin_lock_irq(&p->sighand->siglock);
	/* Re-check with the lock held.  */
	if (!(p->signal->flags & SIGNAL_STOP_CONTINUED)) {
		spin_unlock_irq(&p->sighand->siglock);
		return 0;
	}
	if (!unlikely(wo->wo_flags & WNOWAIT))
		p->signal->flags &= ~SIGNAL_STOP_CONTINUED;
	uid = from_kuid_munged(current_user_ns(), task_uid(p));
	spin_unlock_irq(&p->sighand->siglock);

	pid = task_pid_vnr(p);
	get_task_struct(p);
	read_unlock(&tasklist_lock);
	sched_annotate_sleep();
	if (wo->wo_rusage)
		getrusage(p, RUSAGE_BOTH, wo->wo_rusage);
	put_task_struct(p);

	infop = wo->wo_info;
	if (!infop) {
		wo->wo_stat = 0xffff;
	} else {
		infop->cause = CLD_CONTINUED;
		infop->pid = pid;
		infop->uid = uid;
		infop->status = SIGCONT;
	}
	return pid;
}

/*
 * Consider @p for a wait by @parent.
 *
 * -ECHILD should be in ->notask_error before the first call.
 * Returns nonzero for a final return, when we have unlocked tasklist_lock.
 * Returns zero if the search for a child should continue;
 * then ->notask_error is 0 if @p is an eligible child,
 * or still -ECHILD.
 */
static int wait_consider_task(struct wait_opts *wo, int ptrace,
				struct task_struct *p)
{
	/*
	 * We can race with wait_task_zombie() from another thread.
	 * Ensure that EXIT_ZOMBIE -> EXIT_DEAD/EXIT_TRACE transition
	 * can't confuse the checks below.
	 */
	int exit_state = READ_ONCE(p->exit_state);
	int ret;

	if (unlikely(exit_state == EXIT_DEAD))
		return 0;

	ret = eligible_child(wo, ptrace, p);
	if (!ret)
		return ret;

	if (unlikely(exit_state == EXIT_TRACE)) {
		/*
		 * ptrace == 0 means we are the natural parent. In this case
		 * we should clear notask_error, debugger will notify us.
		 */
		if (likely(!ptrace))
			wo->notask_error = 0;
		return 0;
	}

	if (likely(!ptrace) && unlikely(p->ptrace)) {
		/*
		 * If it is traced by its real parent's group, just pretend
		 * the caller is ptrace_do_wait() and reap this child if it
		 * is zombie.
		 *
		 * This also hides group stop state from real parent; otherwise
		 * a single stop can be reported twice as group and ptrace stop.
		 * If a ptracer wants to distinguish these two events for its
		 * own children it should create a separate process which takes
		 * the role of real parent.
		 */
		if (!ptrace_reparented(p))
			ptrace = 1;
	}

	/* slay zombie? */
	if (exit_state == EXIT_ZOMBIE) {
		/* we don't reap group leaders with subthreads */
		if (!delay_group_leader(p)) {
			/*
			 * A zombie ptracee is only visible to its ptracer.
			 * Notification and reaping will be cascaded to the
			 * real parent when the ptracer detaches.
			 */
			if (unlikely(ptrace) || likely(!p->ptrace))
				return wait_task_zombie(wo, p);
		}

		/*
		 * Allow access to stopped/continued state via zombie by
		 * falling through.  Clearing of notask_error is complex.
		 *
		 * When !@ptrace:
		 *
		 * If WEXITED is set, notask_error should naturally be
		 * cleared.  If not, subset of WSTOPPED|WCONTINUED is set,
		 * so, if there are live subthreads, there are events to
		 * wait for.  If all subthreads are dead, it's still safe
		 * to clear - this function will be called again in finite
		 * amount time once all the subthreads are released and
		 * will then return without clearing.
		 *
		 * When @ptrace:
		 *
		 * Stopped state is per-task and thus can't change once the
		 * target task dies.  Only continued and exited can happen.
		 * Clear notask_error if WCONTINUED | WEXITED.
		 */
		if (likely(!ptrace) || (wo->wo_flags & (WCONTINUED | WEXITED)))
			wo->notask_error = 0;
	} else {
		/*
		 * @p is alive and it's gonna stop, continue or exit, so
		 * there always is something to wait for.
		 */
		wo->notask_error = 0;
	}

	/*
	 * Wait for stopped.  Depending on @ptrace, different stopped state
	 * is used and the two don't interact with each other.
	 */
	ret = wait_task_stopped(wo, ptrace, p);
	if (ret)
		return ret;

	/*
	 * Wait for continued.  There's only one continued state and the
	 * ptracer can consume it which can confuse the real parent.  Don't
	 * use WCONTINUED from ptracer.  You don't need or want it.
	 */
	return wait_task_continued(wo, p);
}

/*
 * Do the work of do_wait() for one thread in the group, @tsk.
 *
 * -ECHILD should be in ->notask_error before the first call.
 * Returns nonzero for a final return, when we have unlocked tasklist_lock.
 * Returns zero if the search for a child should continue; then
 * ->notask_error is 0 if there were any eligible children,
 * or still -ECHILD.
 */
static int do_wait_thread(struct wait_opts *wo, struct task_struct *tsk)
{
	struct task_struct *p;

	list_for_each_entry(p, &tsk->children, sibling) {
		int ret = wait_consider_task(wo, 0, p);

		if (ret)
			return ret;
	}

	return 0;
}

static int ptrace_do_wait(struct wait_opts *wo, struct task_struct *tsk)
{
	struct task_struct *p;

	list_for_each_entry(p, &tsk->ptraced, ptrace_entry) {
		int ret = wait_consider_task(wo, 1, p);

		if (ret)
			return ret;
	}

	return 0;
}

static int child_wait_callback(wait_queue_entry_t *wait, unsigned mode,
				int sync, void *key)
{
	struct wait_opts *wo = container_of(wait, struct wait_opts,
						child_wait);
	struct task_struct *p = key;

	if (!eligible_pid(wo, p))
		return 0;

	if ((wo->wo_flags & __WNOTHREAD) && wait->private != p->parent)
		return 0;

	return default_wake_function(wait, mode, sync, key);
}

void __wake_up_parent(struct task_struct *p, struct task_struct *parent)
{
	__wake_up_sync_key(&parent->signal->wait_chldexit,
				TASK_INTERRUPTIBLE, 1, p);
}

static long do_wait(struct wait_opts *wo)
{
	struct task_struct *tsk;
	int retval;

	trace_sched_process_wait(wo->wo_pid);

	init_waitqueue_func_entry(&wo->child_wait, child_wait_callback);
	wo->child_wait.private = current;
	add_wait_queue(&current->signal->wait_chldexit, &wo->child_wait);
repeat:
	/*
	 * If there is nothing that can match our criteria, just get out.
	 * We will clear ->notask_error to zero if we see any child that
	 * might later match our criteria, even if we are not able to reap
	 * it yet.
	 */
	wo->notask_error = -ECHILD;
	if ((wo->wo_type < PIDTYPE_MAX) &&
	   (!wo->wo_pid || hlist_empty(&wo->wo_pid->tasks[wo->wo_type])))
		goto notask;

	set_current_state(TASK_INTERRUPTIBLE);
	read_lock(&tasklist_lock);
	tsk = current;
	do {
		retval = do_wait_thread(wo, tsk);
		if (retval)
			goto end;

		retval = ptrace_do_wait(wo, tsk);
		if (retval)
			goto end;

		if (wo->wo_flags & __WNOTHREAD)
			break;
	} while_each_thread(current, tsk);
	read_unlock(&tasklist_lock);

notask:
	retval = wo->notask_error;
	if (!retval && !(wo->wo_flags & WNOHANG)) {
		retval = -ERESTARTSYS;
		if (!signal_pending(current)) {
			schedule();
			goto repeat;
		}
	}
end:
	__set_current_state(TASK_RUNNING);
	remove_wait_queue(&current->signal->wait_chldexit, &wo->child_wait);
	return retval;
}

static long kernel_waitid(int which, pid_t upid, struct waitid_info *infop,
			  int options, struct rusage *ru)
{
	struct wait_opts wo;
	struct pid *pid = NULL;
	enum pid_type type;
	long ret;

	if (options & ~(WNOHANG|WNOWAIT|WEXITED|WSTOPPED|WCONTINUED|
			__WNOTHREAD|__WCLONE|__WALL))
		return -EINVAL;
	if (!(options & (WEXITED|WSTOPPED|WCONTINUED)))
		return -EINVAL;

	switch (which) {
	case P_ALL:
		type = PIDTYPE_MAX;
		break;
	case P_PID:
		type = PIDTYPE_PID;
		if (upid <= 0)
			return -EINVAL;
		break;
	case P_PGID:
		type = PIDTYPE_PGID;
		if (upid <= 0)
			return -EINVAL;
		break;
	default:
		return -EINVAL;
	}

	if (type < PIDTYPE_MAX)
		pid = find_get_pid(upid);

	wo.wo_type	= type;
	wo.wo_pid	= pid;
	wo.wo_flags	= options;
	wo.wo_info	= infop;
	wo.wo_rusage	= ru;
	ret = do_wait(&wo);

	put_pid(pid);
	return ret;
}

SYSCALL_DEFINE5(waitid, int, which, pid_t, upid, struct siginfo __user *,
		infop, int, options, struct rusage __user *, ru)
{
	struct rusage r;
	struct waitid_info info = {.status = 0};
	long err = kernel_waitid(which, upid, &info, options, ru ? &r : NULL);
	int signo = 0;

	if (err > 0) {
		signo = SIGCHLD;
		err = 0;
		if (ru && copy_to_user(ru, &r, sizeof(struct rusage)))
			return -EFAULT;
	}
	if (!infop)
		return err;

	if (!access_ok(VERIFY_WRITE, infop, sizeof(*infop)))
		return -EFAULT;

	user_access_begin();
	unsafe_put_user(signo, &infop->si_signo, Efault);
	unsafe_put_user(0, &infop->si_errno, Efault);
	unsafe_put_user(info.cause, &infop->si_code, Efault);
	unsafe_put_user(info.pid, &infop->si_pid, Efault);
	unsafe_put_user(info.uid, &infop->si_uid, Efault);
	unsafe_put_user(info.status, &infop->si_status, Efault);
	user_access_end();
	return err;
Efault:
	user_access_end();
	return -EFAULT;
}

long kernel_wait4(pid_t upid, int __user *stat_addr, int options,
		  struct rusage *ru)
{
	struct wait_opts wo;
	struct pid *pid = NULL;
	enum pid_type type;
	long ret;

	if (options & ~(WNOHANG|WUNTRACED|WCONTINUED|
			__WNOTHREAD|__WCLONE|__WALL))
		return -EINVAL;

	/* -INT_MIN is not defined */
	if (upid == INT_MIN)
		return -ESRCH;

	if (upid == -1)
		type = PIDTYPE_MAX;
	else if (upid < 0) {
		type = PIDTYPE_PGID;
		pid = find_get_pid(-upid);
	} else if (upid == 0) {
		type = PIDTYPE_PGID;
		pid = get_task_pid(current, PIDTYPE_PGID);
	} else /* upid > 0 */ {
		type = PIDTYPE_PID;
		pid = find_get_pid(upid);
	}

	wo.wo_type	= type;
	wo.wo_pid	= pid;
	wo.wo_flags	= options | WEXITED;
	wo.wo_info	= NULL;
	wo.wo_stat	= 0;
	wo.wo_rusage	= ru;
	ret = do_wait(&wo);
	put_pid(pid);
	if (ret > 0 && stat_addr && put_user(wo.wo_stat, stat_addr))
		ret = -EFAULT;

	return ret;
}

SYSCALL_DEFINE4(wait4, pid_t, upid, int __user *, stat_addr,
		int, options, struct rusage __user *, ru)
{
	struct rusage r;
	long err = kernel_wait4(upid, stat_addr, options, ru ? &r : NULL);

	if (err > 0) {
		if (ru && copy_to_user(ru, &r, sizeof(struct rusage)))
			return -EFAULT;
	}
	return err;
}

#ifdef __ARCH_WANT_SYS_WAITPID

/*
 * sys_waitpid() remains for compatibility. waitpid() should be
 * implemented by calling sys_wait4() from libc.a.
 */
SYSCALL_DEFINE3(waitpid, pid_t, pid, int __user *, stat_addr, int, options)
{
	return sys_wait4(pid, stat_addr, options, NULL);
}

#endif

#ifdef CONFIG_COMPAT
COMPAT_SYSCALL_DEFINE4(wait4,
	compat_pid_t, pid,
	compat_uint_t __user *, stat_addr,
	int, options,
	struct compat_rusage __user *, ru)
{
	struct rusage r;
	long err = kernel_wait4(pid, stat_addr, options, ru ? &r : NULL);
	if (err > 0) {
		if (ru && put_compat_rusage(&r, ru))
			return -EFAULT;
	}
	return err;
}

COMPAT_SYSCALL_DEFINE5(waitid,
		int, which, compat_pid_t, pid,
		struct compat_siginfo __user *, infop, int, options,
		struct compat_rusage __user *, uru)
{
	struct rusage ru;
	struct waitid_info info = {.status = 0};
	long err = kernel_waitid(which, pid, &info, options, uru ? &ru : NULL);
	int signo = 0;
	if (err > 0) {
		signo = SIGCHLD;
		err = 0;
		if (uru) {
			/* kernel_waitid() overwrites everything in ru */
			if (COMPAT_USE_64BIT_TIME)
				err = copy_to_user(uru, &ru, sizeof(ru));
			else
				err = put_compat_rusage(&ru, uru);
			if (err)
				return -EFAULT;
		}
	}

	if (!infop)
		return err;

	if (!access_ok(VERIFY_WRITE, infop, sizeof(*infop)))
		return -EFAULT;

	user_access_begin();
	unsafe_put_user(signo, &infop->si_signo, Efault);
	unsafe_put_user(0, &infop->si_errno, Efault);
	unsafe_put_user(info.cause, &infop->si_code, Efault);
	unsafe_put_user(info.pid, &infop->si_pid, Efault);
	unsafe_put_user(info.uid, &infop->si_uid, Efault);
	unsafe_put_user(info.status, &infop->si_status, Efault);
	user_access_end();
	return err;
Efault:
	user_access_end();
	return -EFAULT;
}
#endif

__weak void abort(void)
{
	BUG();

	/* if that doesn't kill us, halt */
	panic("Oops failed to kill thread");
<<<<<<< HEAD
}
=======
}
EXPORT_SYMBOL(abort);
>>>>>>> 4ac71d1b
<|MERGE_RESOLUTION|>--- conflicted
+++ resolved
@@ -1762,9 +1762,5 @@
 
 	/* if that doesn't kill us, halt */
 	panic("Oops failed to kill thread");
-<<<<<<< HEAD
-}
-=======
-}
-EXPORT_SYMBOL(abort);
->>>>>>> 4ac71d1b
+}
+EXPORT_SYMBOL(abort);