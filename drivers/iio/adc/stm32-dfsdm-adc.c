// SPDX-License-Identifier: GPL-2.0
/*
 * This file is the ADC part of the STM32 DFSDM driver
 *
 * Copyright (C) 2017, STMicroelectronics - All Rights Reserved
 * Author: Arnaud Pouliquen <arnaud.pouliquen@st.com>.
 */

#include <linux/dmaengine.h>
#include <linux/dma-mapping.h>
#include <linux/iio/adc/stm32-dfsdm-adc.h>
#include <linux/iio/buffer.h>
#include <linux/iio/consumer.h>
#include <linux/iio/hw-consumer.h>
#include <linux/iio/sysfs.h>
#include <linux/iio/timer/stm32-lptim-trigger.h>
#include <linux/iio/timer/stm32-timer-trigger.h>
#include <linux/iio/trigger.h>
#include <linux/iio/trigger_consumer.h>
#include <linux/iio/triggered_buffer.h>
#include <linux/interrupt.h>
#include <linux/module.h>
#include <linux/of_device.h>
#include <linux/platform_device.h>
#include <linux/regmap.h>
#include <linux/slab.h>

#include "stm32-dfsdm.h"

#define DFSDM_DMA_BUFFER_SIZE (4 * PAGE_SIZE)

/* Conversion timeout */
#define DFSDM_TIMEOUT_US 100000
#define DFSDM_TIMEOUT (msecs_to_jiffies(DFSDM_TIMEOUT_US / 1000))

/* Oversampling attribute default */
#define DFSDM_DEFAULT_OVERSAMPLING  100

/* Oversampling max values */
#define DFSDM_MAX_INT_OVERSAMPLING 256
#define DFSDM_MAX_FL_OVERSAMPLING 1024

/* Limit filter output resolution to 31 bits. (i.e. sample range is +/-2^30) */
#define DFSDM_DATA_MAX BIT(30)
/*
 * Data are output as two's complement data in a 24 bit field.
 * Data from filters are in the range +/-2^(n-1)
 * 2^(n-1) maximum positive value cannot be coded in 2's complement n bits
 * An extra bit is required to avoid wrap-around of the binary code for 2^(n-1)
 * So, the resolution of samples from filter is actually limited to 23 bits
 */
#define DFSDM_DATA_RES 24

/* Filter configuration */
#define DFSDM_CR1_CFG_MASK (DFSDM_CR1_RCH_MASK | DFSDM_CR1_RCONT_MASK | \
			    DFSDM_CR1_RSYNC_MASK | DFSDM_CR1_JSYNC_MASK | \
			    DFSDM_CR1_JSCAN_MASK)

enum sd_converter_type {
	DFSDM_AUDIO,
	DFSDM_IIO,
};

struct stm32_dfsdm_dev_data {
	int type;
	int (*init)(struct device *dev, struct iio_dev *indio_dev);
	unsigned int num_channels;
	const struct regmap_config *regmap_cfg;
};

struct stm32_dfsdm_sd_chan_info {
	int scale_val;
	int scale_val2;
	int offset;
	unsigned int differential;
};

struct stm32_dfsdm_adc {
	struct stm32_dfsdm *dfsdm;
	const struct stm32_dfsdm_dev_data *dev_data;
	unsigned int fl_id;
	unsigned int nconv;
	unsigned long smask;

	/* ADC specific */
	unsigned int oversamp;
	struct iio_hw_consumer *hwc;
	struct completion completion;
	u32 *buffer;
	struct stm32_dfsdm_sd_chan_info *sd_chan;

	/* Audio specific */
	unsigned int spi_freq;  /* SPI bus clock frequency */
	unsigned int sample_freq; /* Sample frequency after filter decimation */
	int (*cb)(const void *data, size_t size, void *cb_priv);
	void *cb_priv;

	/* DMA */
	u8 *rx_buf;
	unsigned int bufi; /* Buffer current position */
	unsigned int buf_sz; /* Buffer size */
	struct dma_chan	*dma_chan;
	dma_addr_t dma_buf;
};

struct stm32_dfsdm_str2field {
	const char	*name;
	unsigned int	val;
};

/* DFSDM channel serial interface type */
static const struct stm32_dfsdm_str2field stm32_dfsdm_chan_type[] = {
	{ "SPI_R", 0 }, /* SPI with data on rising edge */
	{ "SPI_F", 1 }, /* SPI with data on falling edge */
	{ "MANCH_R", 2 }, /* Manchester codec, rising edge = logic 0 */
	{ "MANCH_F", 3 }, /* Manchester codec, falling edge = logic 1 */
	{},
};

/* DFSDM channel clock source */
static const struct stm32_dfsdm_str2field stm32_dfsdm_chan_src[] = {
	/* External SPI clock (CLKIN x) */
	{ "CLKIN", DFSDM_CHANNEL_SPI_CLOCK_EXTERNAL },
	/* Internal SPI clock (CLKOUT) */
	{ "CLKOUT", DFSDM_CHANNEL_SPI_CLOCK_INTERNAL },
	/* Internal SPI clock divided by 2 (falling edge) */
	{ "CLKOUT_F", DFSDM_CHANNEL_SPI_CLOCK_INTERNAL_DIV2_FALLING },
	/* Internal SPI clock divided by 2 (falling edge) */
	{ "CLKOUT_R", DFSDM_CHANNEL_SPI_CLOCK_INTERNAL_DIV2_RISING },
	{},
};

static int stm32_dfsdm_str2val(const char *str,
			       const struct stm32_dfsdm_str2field *list)
{
	const struct stm32_dfsdm_str2field *p = list;

	for (p = list; p && p->name; p++)
		if (!strcmp(p->name, str))
			return p->val;

	return -EINVAL;
}

/**
 * struct stm32_dfsdm_trig_info - DFSDM trigger info
 * @name:		name of the trigger, corresponding to its source
 * @jextsel:		trigger signal selection
 */
struct stm32_dfsdm_trig_info {
	const char *name;
	unsigned int jextsel;
};

/* hardware injected trigger enable, edge selection */
enum stm32_dfsdm_jexten {
	STM32_DFSDM_JEXTEN_DISABLED,
	STM32_DFSDM_JEXTEN_RISING_EDGE,
	STM32_DFSDM_JEXTEN_FALLING_EDGE,
	STM32_DFSDM_EXTEN_BOTH_EDGES,
};

static const struct stm32_dfsdm_trig_info stm32_dfsdm_trigs[] = {
	{ TIM1_TRGO, 0 },
	{ TIM1_TRGO2, 1 },
	{ TIM8_TRGO, 2 },
	{ TIM8_TRGO2, 3 },
	{ TIM3_TRGO, 4 },
	{ TIM4_TRGO, 5 },
	{ TIM16_OC1, 6 },
	{ TIM6_TRGO, 7 },
	{ TIM7_TRGO, 8 },
	{ LPTIM1_OUT, 26 },
	{ LPTIM2_OUT, 27 },
	{ LPTIM3_OUT, 28 },
	{},
};

static int stm32_dfsdm_get_jextsel(struct iio_dev *indio_dev,
				   struct iio_trigger *trig)
{
	int i;

	/* lookup triggers registered by stm32 timer trigger driver */
	for (i = 0; stm32_dfsdm_trigs[i].name; i++) {
		/**
		 * Checking both stm32 timer trigger type and trig name
		 * should be safe against arbitrary trigger names.
		 */
		if ((is_stm32_timer_trigger(trig) ||
		     is_stm32_lptim_trigger(trig)) &&
		    !strcmp(stm32_dfsdm_trigs[i].name, trig->name)) {
			return stm32_dfsdm_trigs[i].jextsel;
		}
	}

	return -EINVAL;
}

static int stm32_dfsdm_compute_osrs(struct stm32_dfsdm_filter *fl,
				    unsigned int fast, unsigned int oversamp)
{
	unsigned int i, d, fosr, iosr;
	u64 res, max;
	int bits, shift;
	unsigned int m = 1;	/* multiplication factor */
	unsigned int p = fl->ford;	/* filter order (ford) */
	struct stm32_dfsdm_filter_osr *flo = &fl->flo[fast];

	pr_debug("%s: Requested oversampling: %d\n",  __func__, oversamp);
	/*
	 * This function tries to compute filter oversampling and integrator
	 * oversampling, base on oversampling ratio requested by user.
	 *
	 * Decimation d depends on the filter order and the oversampling ratios.
	 * ford: filter order
	 * fosr: filter over sampling ratio
	 * iosr: integrator over sampling ratio
	 */
	if (fl->ford == DFSDM_FASTSINC_ORDER) {
		m = 2;
		p = 2;
	}

	/*
	 * Look for filter and integrator oversampling ratios which allows
	 * to maximize data output resolution.
	 */
	for (fosr = 1; fosr <= DFSDM_MAX_FL_OVERSAMPLING; fosr++) {
		for (iosr = 1; iosr <= DFSDM_MAX_INT_OVERSAMPLING; iosr++) {
			if (fast)
				d = fosr * iosr;
			else if (fl->ford == DFSDM_FASTSINC_ORDER)
				d = fosr * (iosr + 3) + 2;
			else
				d = fosr * (iosr - 1 + p) + p;

			if (d > oversamp)
				break;
			else if (d != oversamp)
				continue;
			/*
			 * Check resolution (limited to signed 32 bits)
			 *   res <= 2^31
			 * Sincx filters:
			 *   res = m * fosr^p x iosr (with m=1, p=ford)
			 * FastSinc filter
			 *   res = m * fosr^p x iosr (with m=2, p=2)
			 */
			res = fosr;
			for (i = p - 1; i > 0; i--) {
				res = res * (u64)fosr;
				if (res > DFSDM_DATA_MAX)
					break;
			}
			if (res > DFSDM_DATA_MAX)
				continue;

			res = res * (u64)m * (u64)iosr;
			if (res > DFSDM_DATA_MAX)
				continue;

			if (res >= flo->res) {
				flo->res = res;
				flo->fosr = fosr;
				flo->iosr = iosr;

				bits = fls(flo->res);
				/* 8 LBSs in data register contain chan info */
				max = flo->res << 8;

				/* if resolution is not a power of two */
				if (flo->res > BIT(bits - 1))
					bits++;
				else
					max--;

				shift = DFSDM_DATA_RES - bits;
				/*
				 * Compute right/left shift
				 * Right shift is performed by hardware
				 * when transferring samples to data register.
				 * Left shift is done by software on buffer
				 */
				if (shift > 0) {
					/* Resolution is lower than 24 bits */
					flo->rshift = 0;
					flo->lshift = shift;
				} else {
					/*
					 * If resolution is 24 bits or more,
					 * max positive value may be ambiguous
					 * (equal to max negative value as sign
					 * bit is dropped).
					 * Reduce resolution to 23 bits (rshift)
					 * to keep the sign on bit 23 and treat
					 * saturation before rescaling on 24
					 * bits (lshift).
					 */
					flo->rshift = 1 - shift;
					flo->lshift = 1;
					max >>= flo->rshift;
				}
				flo->max = (s32)max;

				pr_debug("%s: fast %d, fosr %d, iosr %d, res 0x%llx/%d bits, rshift %d, lshift %d\n",
					 __func__, fast, flo->fosr, flo->iosr,
					 flo->res, bits, flo->rshift,
					 flo->lshift);
			}
		}
	}

	if (!flo->res)
		return -EINVAL;

	return 0;
}

static int stm32_dfsdm_compute_all_osrs(struct iio_dev *indio_dev,
					unsigned int oversamp)
{
	struct stm32_dfsdm_adc *adc = iio_priv(indio_dev);
	struct stm32_dfsdm_filter *fl = &adc->dfsdm->fl_list[adc->fl_id];
	int ret0, ret1;

	memset(&fl->flo[0], 0, sizeof(fl->flo[0]));
	memset(&fl->flo[1], 0, sizeof(fl->flo[1]));

	ret0 = stm32_dfsdm_compute_osrs(fl, 0, oversamp);
	ret1 = stm32_dfsdm_compute_osrs(fl, 1, oversamp);
	if (ret0 < 0 && ret1 < 0) {
		dev_err(&indio_dev->dev,
			"Filter parameters not found: errors %d/%d\n",
			ret0, ret1);
		return -EINVAL;
	}

	return 0;
}

static int stm32_dfsdm_start_channel(struct stm32_dfsdm_adc *adc)
{
	struct iio_dev *indio_dev = iio_priv_to_dev(adc);
	struct regmap *regmap = adc->dfsdm->regmap;
	const struct iio_chan_spec *chan;
	unsigned int bit;
	int ret;

	for_each_set_bit(bit, &adc->smask, sizeof(adc->smask) * BITS_PER_BYTE) {
		chan = indio_dev->channels + bit;
		ret = regmap_update_bits(regmap, DFSDM_CHCFGR1(chan->channel),
					 DFSDM_CHCFGR1_CHEN_MASK,
					 DFSDM_CHCFGR1_CHEN(1));
		if (ret < 0)
			return ret;
	}

	return 0;
}

static void stm32_dfsdm_stop_channel(struct stm32_dfsdm_adc *adc)
{
	struct iio_dev *indio_dev = iio_priv_to_dev(adc);
	struct regmap *regmap = adc->dfsdm->regmap;
	const struct iio_chan_spec *chan;
	unsigned int bit;

	for_each_set_bit(bit, &adc->smask, sizeof(adc->smask) * BITS_PER_BYTE) {
		chan = indio_dev->channels + bit;
		regmap_update_bits(regmap, DFSDM_CHCFGR1(chan->channel),
				   DFSDM_CHCFGR1_CHEN_MASK,
				   DFSDM_CHCFGR1_CHEN(0));
	}
}

static int stm32_dfsdm_chan_configure(struct stm32_dfsdm *dfsdm,
				      struct stm32_dfsdm_channel *ch)
{
	unsigned int id = ch->id;
	struct regmap *regmap = dfsdm->regmap;
	int ret;

	ret = regmap_update_bits(regmap, DFSDM_CHCFGR1(id),
				 DFSDM_CHCFGR1_SITP_MASK,
				 DFSDM_CHCFGR1_SITP(ch->type));
	if (ret < 0)
		return ret;
	ret = regmap_update_bits(regmap, DFSDM_CHCFGR1(id),
				 DFSDM_CHCFGR1_SPICKSEL_MASK,
				 DFSDM_CHCFGR1_SPICKSEL(ch->src));
	if (ret < 0)
		return ret;
	return regmap_update_bits(regmap, DFSDM_CHCFGR1(id),
				  DFSDM_CHCFGR1_CHINSEL_MASK,
				  DFSDM_CHCFGR1_CHINSEL(ch->alt_si));
}

static int stm32_dfsdm_start_filter(struct stm32_dfsdm_adc *adc,
				    unsigned int fl_id,
				    struct iio_trigger *trig)
{
	struct stm32_dfsdm *dfsdm = adc->dfsdm;
	int ret;

	/* Enable filter */
	ret = regmap_update_bits(dfsdm->regmap, DFSDM_CR1(fl_id),
				 DFSDM_CR1_DFEN_MASK, DFSDM_CR1_DFEN(1));
	if (ret < 0)
		return ret;

	/* Nothing more to do for injected (scan mode/triggered) conversions */
	if (adc->nconv > 1 || trig)
		return 0;

	/* Software start (single or continuous) regular conversion */
	return regmap_update_bits(dfsdm->regmap, DFSDM_CR1(fl_id),
				  DFSDM_CR1_RSWSTART_MASK,
				  DFSDM_CR1_RSWSTART(1));
}

static void stm32_dfsdm_stop_filter(struct stm32_dfsdm *dfsdm,
				    unsigned int fl_id)
{
	/* Disable conversion */
	regmap_update_bits(dfsdm->regmap, DFSDM_CR1(fl_id),
			   DFSDM_CR1_DFEN_MASK, DFSDM_CR1_DFEN(0));
}

static int stm32_dfsdm_filter_set_trig(struct stm32_dfsdm_adc *adc,
				       unsigned int fl_id,
				       struct iio_trigger *trig)
{
	struct iio_dev *indio_dev = iio_priv_to_dev(adc);
	struct regmap *regmap = adc->dfsdm->regmap;
	u32 jextsel = 0, jexten = STM32_DFSDM_JEXTEN_DISABLED;
	int ret;

	if (trig) {
		ret = stm32_dfsdm_get_jextsel(indio_dev, trig);
		if (ret < 0)
			return ret;

		/* set trigger source and polarity (default to rising edge) */
		jextsel = ret;
		jexten = STM32_DFSDM_JEXTEN_RISING_EDGE;
	}

	ret = regmap_update_bits(regmap, DFSDM_CR1(fl_id),
				 DFSDM_CR1_JEXTSEL_MASK | DFSDM_CR1_JEXTEN_MASK,
				 DFSDM_CR1_JEXTSEL(jextsel) |
				 DFSDM_CR1_JEXTEN(jexten));
	if (ret < 0)
		return ret;

	return 0;
}

static int stm32_dfsdm_channels_configure(struct stm32_dfsdm_adc *adc,
					  unsigned int fl_id,
					  struct iio_trigger *trig)
{
	struct iio_dev *indio_dev = iio_priv_to_dev(adc);
	struct regmap *regmap = adc->dfsdm->regmap;
	struct stm32_dfsdm_filter *fl = &adc->dfsdm->fl_list[fl_id];
	struct stm32_dfsdm_filter_osr *flo = &fl->flo[0];
	const struct iio_chan_spec *chan;
	unsigned int bit;
	int ret;

	fl->fast = 0;

	/*
	 * In continuous mode, use fast mode configuration,
	 * if it provides a better resolution.
	 */
	if (adc->nconv == 1 && !trig &&
	    (indio_dev->currentmode & INDIO_BUFFER_SOFTWARE)) {
		if (fl->flo[1].res >= fl->flo[0].res) {
			fl->fast = 1;
			flo = &fl->flo[1];
		}
	}

	if (!flo->res)
		return -EINVAL;

	for_each_set_bit(bit, &adc->smask,
			 sizeof(adc->smask) * BITS_PER_BYTE) {
		chan = indio_dev->channels + bit;

		ret = regmap_update_bits(regmap,
					 DFSDM_CHCFGR2(chan->channel),
					 DFSDM_CHCFGR2_DTRBS_MASK,
					 DFSDM_CHCFGR2_DTRBS(flo->rshift));
		if (ret)
			return ret;
	}

	return 0;
}

static int stm32_dfsdm_filter_configure(struct stm32_dfsdm_adc *adc,
					unsigned int fl_id,
					struct iio_trigger *trig)
{
	struct iio_dev *indio_dev = iio_priv_to_dev(adc);
	struct regmap *regmap = adc->dfsdm->regmap;
	struct stm32_dfsdm_filter *fl = &adc->dfsdm->fl_list[fl_id];
	struct stm32_dfsdm_filter_osr *flo = &fl->flo[fl->fast];
	u32 cr1;
	const struct iio_chan_spec *chan;
	unsigned int bit, jchg = 0;
	int ret;

	/* Average integrator oversampling */
	ret = regmap_update_bits(regmap, DFSDM_FCR(fl_id), DFSDM_FCR_IOSR_MASK,
				 DFSDM_FCR_IOSR(flo->iosr - 1));
	if (ret)
		return ret;

	/* Filter order and Oversampling */
	ret = regmap_update_bits(regmap, DFSDM_FCR(fl_id), DFSDM_FCR_FOSR_MASK,
				 DFSDM_FCR_FOSR(flo->fosr - 1));
	if (ret)
		return ret;

	ret = regmap_update_bits(regmap, DFSDM_FCR(fl_id), DFSDM_FCR_FORD_MASK,
				 DFSDM_FCR_FORD(fl->ford));
	if (ret)
		return ret;

	ret = stm32_dfsdm_filter_set_trig(adc, fl_id, trig);
	if (ret)
		return ret;

	ret = regmap_update_bits(regmap, DFSDM_CR1(fl_id),
				 DFSDM_CR1_FAST_MASK,
				 DFSDM_CR1_FAST(fl->fast));
	if (ret)
		return ret;

	/*
	 * DFSDM modes configuration W.R.T audio/iio type modes
	 * ----------------------------------------------------------------
	 * Modes         | regular |  regular     | injected | injected   |
	 *               |         |  continuous  |          | + scan     |
	 * --------------|---------|--------------|----------|------------|
	 * single conv   |    x    |              |          |            |
	 * (1 chan)      |         |              |          |            |
	 * --------------|---------|--------------|----------|------------|
	 * 1 Audio chan	 |         | sample freq  |          |            |
	 *               |         | or sync_mode |          |            |
	 * --------------|---------|--------------|----------|------------|
	 * 1 IIO chan	 |         | sample freq  | trigger  |            |
	 *               |         | or sync_mode |          |            |
	 * --------------|---------|--------------|----------|------------|
	 * 2+ IIO chans  |         |              |          | trigger or |
	 *               |         |              |          | sync_mode  |
	 * ----------------------------------------------------------------
	 */
	if (adc->nconv == 1 && !trig) {
		bit = __ffs(adc->smask);
		chan = indio_dev->channels + bit;

		/* Use regular conversion for single channel without trigger */
		cr1 = DFSDM_CR1_RCH(chan->channel);

		/* Continuous conversions triggered by SPI clk in buffer mode */
		if (indio_dev->currentmode & INDIO_BUFFER_SOFTWARE)
			cr1 |= DFSDM_CR1_RCONT(1);

		cr1 |= DFSDM_CR1_RSYNC(fl->sync_mode);
	} else {
		/* Use injected conversion for multiple channels */
		for_each_set_bit(bit, &adc->smask,
				 sizeof(adc->smask) * BITS_PER_BYTE) {
			chan = indio_dev->channels + bit;
			jchg |= BIT(chan->channel);
		}
		ret = regmap_write(regmap, DFSDM_JCHGR(fl_id), jchg);
		if (ret < 0)
			return ret;

		/* Use scan mode for multiple channels */
		cr1 = DFSDM_CR1_JSCAN((adc->nconv > 1) ? 1 : 0);

		/*
		 * Continuous conversions not supported in injected mode,
		 * either use:
		 * - conversions in sync with filter 0
		 * - triggered conversions
		 */
		if (!fl->sync_mode && !trig)
			return -EINVAL;
		cr1 |= DFSDM_CR1_JSYNC(fl->sync_mode);
	}

	return regmap_update_bits(regmap, DFSDM_CR1(fl_id), DFSDM_CR1_CFG_MASK,
				  cr1);
}

static int stm32_dfsdm_channel_parse_of(struct stm32_dfsdm *dfsdm,
					struct iio_dev *indio_dev,
					struct iio_chan_spec *ch)
{
	struct stm32_dfsdm_channel *df_ch;
	const char *of_str;
	int chan_idx = ch->scan_index;
	int ret, val;

	ret = of_property_read_u32_index(indio_dev->dev.of_node,
					 "st,adc-channels", chan_idx,
					 &ch->channel);
	if (ret < 0) {
		dev_err(&indio_dev->dev,
			" Error parsing 'st,adc-channels' for idx %d\n",
			chan_idx);
		return ret;
	}
	if (ch->channel >= dfsdm->num_chs) {
		dev_err(&indio_dev->dev,
			" Error bad channel number %d (max = %d)\n",
			ch->channel, dfsdm->num_chs);
		return -EINVAL;
	}

	ret = of_property_read_string_index(indio_dev->dev.of_node,
					    "st,adc-channel-names", chan_idx,
					    &ch->datasheet_name);
	if (ret < 0) {
		dev_err(&indio_dev->dev,
			" Error parsing 'st,adc-channel-names' for idx %d\n",
			chan_idx);
		return ret;
	}

	df_ch =  &dfsdm->ch_list[ch->channel];
	df_ch->id = ch->channel;

	ret = of_property_read_string_index(indio_dev->dev.of_node,
					    "st,adc-channel-types", chan_idx,
					    &of_str);
	if (!ret) {
		val = stm32_dfsdm_str2val(of_str, stm32_dfsdm_chan_type);
		if (val < 0)
			return val;
	} else {
		val = 0;
	}
	df_ch->type = val;

	ret = of_property_read_string_index(indio_dev->dev.of_node,
					    "st,adc-channel-clk-src", chan_idx,
					    &of_str);
	if (!ret) {
		val = stm32_dfsdm_str2val(of_str, stm32_dfsdm_chan_src);
		if (val < 0)
			return val;
	} else {
		val = 0;
	}
	df_ch->src = val;

	ret = of_property_read_u32_index(indio_dev->dev.of_node,
					 "st,adc-alt-channel", chan_idx,
					 &df_ch->alt_si);
	if (ret < 0)
		df_ch->alt_si = 0;

	return 0;
}

static ssize_t dfsdm_adc_audio_get_spiclk(struct iio_dev *indio_dev,
					  uintptr_t priv,
					  const struct iio_chan_spec *chan,
					  char *buf)
{
	struct stm32_dfsdm_adc *adc = iio_priv(indio_dev);

	return snprintf(buf, PAGE_SIZE, "%d\n", adc->spi_freq);
}

static int dfsdm_adc_set_samp_freq(struct iio_dev *indio_dev,
				   unsigned int sample_freq,
				   unsigned int spi_freq)
{
	struct stm32_dfsdm_adc *adc = iio_priv(indio_dev);
	unsigned int oversamp;
	int ret;

	oversamp = DIV_ROUND_CLOSEST(spi_freq, sample_freq);
	if (spi_freq % sample_freq)
		dev_dbg(&indio_dev->dev,
			"Rate not accurate. requested (%u), actual (%u)\n",
			sample_freq, spi_freq / oversamp);

	ret = stm32_dfsdm_compute_all_osrs(indio_dev, oversamp);
	if (ret < 0)
		return ret;

	adc->sample_freq = spi_freq / oversamp;
	adc->oversamp = oversamp;

	return 0;
}

static ssize_t dfsdm_adc_audio_set_spiclk(struct iio_dev *indio_dev,
					  uintptr_t priv,
					  const struct iio_chan_spec *chan,
					  const char *buf, size_t len)
{
	struct stm32_dfsdm_adc *adc = iio_priv(indio_dev);
	struct stm32_dfsdm_channel *ch = &adc->dfsdm->ch_list[chan->channel];
	unsigned int sample_freq = adc->sample_freq;
	unsigned int spi_freq;
	int ret;

	dev_err(&indio_dev->dev, "enter %s\n", __func__);
	/* If DFSDM is master on SPI, SPI freq can not be updated */
	if (ch->src != DFSDM_CHANNEL_SPI_CLOCK_EXTERNAL)
		return -EPERM;

	ret = kstrtoint(buf, 0, &spi_freq);
	if (ret)
		return ret;

	if (!spi_freq)
		return -EINVAL;

	if (sample_freq) {
		ret = dfsdm_adc_set_samp_freq(indio_dev, sample_freq, spi_freq);
		if (ret < 0)
			return ret;
	}
	adc->spi_freq = spi_freq;

	return len;
}

static int stm32_dfsdm_start_conv(struct stm32_dfsdm_adc *adc,
				  struct iio_trigger *trig)
{
	struct regmap *regmap = adc->dfsdm->regmap;
	int ret;

	ret = stm32_dfsdm_channels_configure(adc, adc->fl_id, trig);
	if (ret < 0)
		return ret;

	ret = stm32_dfsdm_start_channel(adc);
	if (ret < 0)
		return ret;

	ret = stm32_dfsdm_filter_configure(adc, adc->fl_id, trig);
	if (ret < 0)
		goto stop_channels;

	ret = stm32_dfsdm_start_filter(adc, adc->fl_id, trig);
	if (ret < 0)
		goto filter_unconfigure;

	return 0;

filter_unconfigure:
	regmap_update_bits(regmap, DFSDM_CR1(adc->fl_id),
			   DFSDM_CR1_CFG_MASK, 0);
stop_channels:
	stm32_dfsdm_stop_channel(adc);

	return ret;
}

static void stm32_dfsdm_stop_conv(struct stm32_dfsdm_adc *adc)
{
	struct regmap *regmap = adc->dfsdm->regmap;

	stm32_dfsdm_stop_filter(adc->dfsdm, adc->fl_id);

	regmap_update_bits(regmap, DFSDM_CR1(adc->fl_id),
			   DFSDM_CR1_CFG_MASK, 0);

	stm32_dfsdm_stop_channel(adc);
}

static int stm32_dfsdm_set_watermark(struct iio_dev *indio_dev,
				     unsigned int val)
{
	struct stm32_dfsdm_adc *adc = iio_priv(indio_dev);
	unsigned int watermark = DFSDM_DMA_BUFFER_SIZE / 2;
	unsigned int rx_buf_sz = DFSDM_DMA_BUFFER_SIZE;

	/*
	 * DMA cyclic transfers are used, buffer is split into two periods.
	 * There should be :
	 * - always one buffer (period) DMA is working on
	 * - one buffer (period) driver pushed to ASoC side.
	 */
	watermark = min(watermark, val * (unsigned int)(sizeof(u32)));
	adc->buf_sz = min(rx_buf_sz, watermark * 2 * adc->nconv);

	return 0;
}

static unsigned int stm32_dfsdm_adc_dma_residue(struct stm32_dfsdm_adc *adc)
{
	struct dma_tx_state state;
	enum dma_status status;

	status = dmaengine_tx_status(adc->dma_chan,
				     adc->dma_chan->cookie,
				     &state);
	if (status == DMA_IN_PROGRESS) {
		/* Residue is size in bytes from end of buffer */
		unsigned int i = adc->buf_sz - state.residue;
		unsigned int size;

		/* Return available bytes */
		if (i >= adc->bufi)
			size = i - adc->bufi;
		else
			size = adc->buf_sz + i - adc->bufi;

		return size;
	}

	return 0;
}

static inline void stm32_dfsdm_process_data(struct stm32_dfsdm_adc *adc,
					    s32 *buffer)
{
	struct stm32_dfsdm_filter *fl = &adc->dfsdm->fl_list[adc->fl_id];
	struct stm32_dfsdm_filter_osr *flo = &fl->flo[fl->fast];
	unsigned int i = adc->nconv;
	s32 *ptr = buffer;

	while (i--) {
		/* Mask 8 LSB that contains the channel ID */
		*ptr &= 0xFFFFFF00;
		/* Convert 2^(n-1) sample to 2^(n-1)-1 to avoid wrap-around */
		if (*ptr > flo->max)
			*ptr -= 1;
		/*
		 * Samples from filter are retrieved with 23 bits resolution
		 * or less. Shift left to align MSB on 24 bits.
		 */
		*ptr <<= flo->lshift;

		ptr++;
	}
}

static void stm32_dfsdm_dma_buffer_done(void *data)
{
	struct iio_dev *indio_dev = data;
	struct stm32_dfsdm_adc *adc = iio_priv(indio_dev);
	int available = stm32_dfsdm_adc_dma_residue(adc);
	size_t old_pos;

	/*
	 * FIXME: In Kernel interface does not support cyclic DMA buffer,and
	 * offers only an interface to push data samples per samples.
	 * For this reason IIO buffer interface is not used and interface is
	 * bypassed using a private callback registered by ASoC.
	 * This should be a temporary solution waiting a cyclic DMA engine
	 * support in IIO.
	 */

	dev_dbg(&indio_dev->dev, "%s: pos = %d, available = %d\n", __func__,
		adc->bufi, available);
	old_pos = adc->bufi;

	while (available >= indio_dev->scan_bytes) {
		s32 *buffer = (s32 *)&adc->rx_buf[adc->bufi];

		stm32_dfsdm_process_data(adc, buffer);

		available -= indio_dev->scan_bytes;
		adc->bufi += indio_dev->scan_bytes;
		if (adc->bufi >= adc->buf_sz) {
			if (adc->cb)
				adc->cb(&adc->rx_buf[old_pos],
					 adc->buf_sz - old_pos, adc->cb_priv);
			adc->bufi = 0;
			old_pos = 0;
		}
		/*
		 * In DMA mode the trigger services of IIO are not used
		 * (e.g. no call to iio_trigger_poll).
		 * Calling irq handler associated to the hardware trigger is not
		 * relevant as the conversions have already been done. Data
		 * transfers are performed directly in DMA callback instead.
		 * This implementation avoids to call trigger irq handler that
		 * may sleep, in an atomic context (DMA irq handler context).
		 */
		if (adc->dev_data->type == DFSDM_IIO)
			iio_push_to_buffers(indio_dev, buffer);
	}
	if (adc->cb)
		adc->cb(&adc->rx_buf[old_pos], adc->bufi - old_pos,
			adc->cb_priv);
}

static int stm32_dfsdm_adc_dma_start(struct iio_dev *indio_dev)
{
	struct stm32_dfsdm_adc *adc = iio_priv(indio_dev);
	/*
	 * The DFSDM supports half-word transfers. However, for 16 bits record,
	 * 4 bytes buswidth is kept, to avoid losing samples LSBs when left
	 * shift is required.
	 */
	struct dma_slave_config config = {
		.src_addr = (dma_addr_t)adc->dfsdm->phys_base,
		.src_addr_width = DMA_SLAVE_BUSWIDTH_4_BYTES,
	};
	struct dma_async_tx_descriptor *desc;
	dma_cookie_t cookie;
	int ret;

	if (!adc->dma_chan)
		return -EINVAL;

	dev_dbg(&indio_dev->dev, "%s size=%d watermark=%d\n", __func__,
		adc->buf_sz, adc->buf_sz / 2);

	if (adc->nconv == 1 && !indio_dev->trig)
		config.src_addr += DFSDM_RDATAR(adc->fl_id);
	else
		config.src_addr += DFSDM_JDATAR(adc->fl_id);
	ret = dmaengine_slave_config(adc->dma_chan, &config);
	if (ret)
		return ret;

	/* Prepare a DMA cyclic transaction */
	desc = dmaengine_prep_dma_cyclic(adc->dma_chan,
					 adc->dma_buf,
					 adc->buf_sz, adc->buf_sz / 2,
					 DMA_DEV_TO_MEM,
					 DMA_PREP_INTERRUPT);
	if (!desc)
		return -EBUSY;

	desc->callback = stm32_dfsdm_dma_buffer_done;
	desc->callback_param = indio_dev;

	cookie = dmaengine_submit(desc);
	ret = dma_submit_error(cookie);
	if (ret)
		goto err_stop_dma;

	/* Issue pending DMA requests */
	dma_async_issue_pending(adc->dma_chan);

	if (adc->nconv == 1 && !indio_dev->trig) {
		/* Enable regular DMA transfer*/
		ret = regmap_update_bits(adc->dfsdm->regmap,
					 DFSDM_CR1(adc->fl_id),
					 DFSDM_CR1_RDMAEN_MASK,
					 DFSDM_CR1_RDMAEN_MASK);
	} else {
		/* Enable injected DMA transfer*/
		ret = regmap_update_bits(adc->dfsdm->regmap,
					 DFSDM_CR1(adc->fl_id),
					 DFSDM_CR1_JDMAEN_MASK,
					 DFSDM_CR1_JDMAEN_MASK);
	}

	if (ret < 0)
		goto err_stop_dma;

	return 0;

err_stop_dma:
	dmaengine_terminate_all(adc->dma_chan);

	return ret;
}

static void stm32_dfsdm_adc_dma_stop(struct iio_dev *indio_dev)
{
	struct stm32_dfsdm_adc *adc = iio_priv(indio_dev);

	if (!adc->dma_chan)
		return;

	regmap_update_bits(adc->dfsdm->regmap, DFSDM_CR1(adc->fl_id),
			   DFSDM_CR1_RDMAEN_MASK | DFSDM_CR1_JDMAEN_MASK, 0);
	dmaengine_terminate_all(adc->dma_chan);
}

static int stm32_dfsdm_update_scan_mode(struct iio_dev *indio_dev,
					const unsigned long *scan_mask)
{
	struct stm32_dfsdm_adc *adc = iio_priv(indio_dev);

	adc->nconv = bitmap_weight(scan_mask, indio_dev->masklength);
	adc->smask = *scan_mask;

	dev_dbg(&indio_dev->dev, "nconv=%d mask=%lx\n", adc->nconv, *scan_mask);

	return 0;
}

static int __stm32_dfsdm_postenable(struct iio_dev *indio_dev)
{
	struct stm32_dfsdm_adc *adc = iio_priv(indio_dev);
	int ret;

	/* Reset adc buffer index */
	adc->bufi = 0;

	if (adc->hwc) {
		ret = iio_hw_consumer_enable(adc->hwc);
		if (ret < 0)
			return ret;
	}

	ret = stm32_dfsdm_start_dfsdm(adc->dfsdm);
	if (ret < 0)
		goto err_stop_hwc;

	ret = stm32_dfsdm_adc_dma_start(indio_dev);
	if (ret) {
		dev_err(&indio_dev->dev, "Can't start DMA\n");
		goto stop_dfsdm;
	}

	ret = stm32_dfsdm_start_conv(adc, indio_dev->trig);
	if (ret) {
		dev_err(&indio_dev->dev, "Can't start conversion\n");
		goto err_stop_dma;
	}

	return 0;

err_stop_dma:
	stm32_dfsdm_adc_dma_stop(indio_dev);
stop_dfsdm:
	stm32_dfsdm_stop_dfsdm(adc->dfsdm);
err_stop_hwc:
	if (adc->hwc)
		iio_hw_consumer_disable(adc->hwc);

	return ret;
}

static int stm32_dfsdm_postenable(struct iio_dev *indio_dev)
{
	int ret;

	if (indio_dev->currentmode == INDIO_BUFFER_TRIGGERED) {
		ret = iio_triggered_buffer_postenable(indio_dev);
		if (ret < 0)
			return ret;
	}

	ret = __stm32_dfsdm_postenable(indio_dev);
	if (ret < 0)
		goto err_predisable;

	return 0;

err_predisable:
	if (indio_dev->currentmode == INDIO_BUFFER_TRIGGERED)
		iio_triggered_buffer_predisable(indio_dev);

	return ret;
}

static void __stm32_dfsdm_predisable(struct iio_dev *indio_dev)
{
	struct stm32_dfsdm_adc *adc = iio_priv(indio_dev);

	stm32_dfsdm_stop_conv(adc);

	stm32_dfsdm_adc_dma_stop(indio_dev);

	stm32_dfsdm_stop_dfsdm(adc->dfsdm);

	if (adc->hwc)
		iio_hw_consumer_disable(adc->hwc);
}

static int stm32_dfsdm_predisable(struct iio_dev *indio_dev)
{
	__stm32_dfsdm_predisable(indio_dev);

	if (indio_dev->currentmode == INDIO_BUFFER_TRIGGERED)
		iio_triggered_buffer_predisable(indio_dev);

	return 0;
}

static const struct iio_buffer_setup_ops stm32_dfsdm_buffer_setup_ops = {
	.postenable = &stm32_dfsdm_postenable,
	.predisable = &stm32_dfsdm_predisable,
};

/**
 * stm32_dfsdm_get_buff_cb() - register a callback that will be called when
 *                             DMA transfer period is achieved.
 *
 * @iio_dev: Handle to IIO device.
 * @cb: Pointer to callback function:
 *      - data: pointer to data buffer
 *      - size: size in byte of the data buffer
 *      - private: pointer to consumer private structure.
 * @private: Pointer to consumer private structure.
 */
int stm32_dfsdm_get_buff_cb(struct iio_dev *iio_dev,
			    int (*cb)(const void *data, size_t size,
				      void *private),
			    void *private)
{
	struct stm32_dfsdm_adc *adc;

	if (!iio_dev)
		return -EINVAL;
	adc = iio_priv(iio_dev);

	adc->cb = cb;
	adc->cb_priv = private;

	return 0;
}
EXPORT_SYMBOL_GPL(stm32_dfsdm_get_buff_cb);

/**
 * stm32_dfsdm_release_buff_cb - unregister buffer callback
 *
 * @iio_dev: Handle to IIO device.
 */
int stm32_dfsdm_release_buff_cb(struct iio_dev *iio_dev)
{
	struct stm32_dfsdm_adc *adc;

	if (!iio_dev)
		return -EINVAL;
	adc = iio_priv(iio_dev);

	adc->cb = NULL;
	adc->cb_priv = NULL;

	return 0;
}
EXPORT_SYMBOL_GPL(stm32_dfsdm_release_buff_cb);

static int stm32_dfsdm_single_conv(struct iio_dev *indio_dev,
				   const struct iio_chan_spec *chan, int *res)
{
	struct stm32_dfsdm_adc *adc = iio_priv(indio_dev);
	long timeout;
	int ret;

	reinit_completion(&adc->completion);

	adc->buffer = res;

	ret = stm32_dfsdm_start_dfsdm(adc->dfsdm);
	if (ret < 0)
		return ret;

	ret = regmap_update_bits(adc->dfsdm->regmap, DFSDM_CR2(adc->fl_id),
				 DFSDM_CR2_REOCIE_MASK, DFSDM_CR2_REOCIE(1));
	if (ret < 0)
		goto stop_dfsdm;

	adc->nconv = 1;
	adc->smask = BIT(chan->scan_index);
	ret = stm32_dfsdm_start_conv(adc, NULL);
	if (ret < 0) {
		regmap_update_bits(adc->dfsdm->regmap, DFSDM_CR2(adc->fl_id),
				   DFSDM_CR2_REOCIE_MASK, DFSDM_CR2_REOCIE(0));
		goto stop_dfsdm;
	}

	timeout = wait_for_completion_interruptible_timeout(&adc->completion,
							    DFSDM_TIMEOUT);

	/* Mask IRQ for regular conversion achievement*/
	regmap_update_bits(adc->dfsdm->regmap, DFSDM_CR2(adc->fl_id),
			   DFSDM_CR2_REOCIE_MASK, DFSDM_CR2_REOCIE(0));

	if (timeout == 0)
		ret = -ETIMEDOUT;
	else if (timeout < 0)
		ret = timeout;
	else
		ret = IIO_VAL_INT;

	stm32_dfsdm_stop_conv(adc);

	stm32_dfsdm_process_data(adc, res);

stop_dfsdm:
	stm32_dfsdm_stop_dfsdm(adc->dfsdm);

	return ret;
}

static int stm32_dfsdm_write_raw(struct iio_dev *indio_dev,
				 struct iio_chan_spec const *chan,
				 int val, int val2, long mask)
{
	struct stm32_dfsdm_adc *adc = iio_priv(indio_dev);
	struct stm32_dfsdm_channel *ch = &adc->dfsdm->ch_list[chan->channel];
	unsigned int spi_freq;
	int ret = -EINVAL;

	switch (ch->src) {
	case DFSDM_CHANNEL_SPI_CLOCK_INTERNAL:
		spi_freq = adc->dfsdm->spi_master_freq;
		break;
	case DFSDM_CHANNEL_SPI_CLOCK_INTERNAL_DIV2_FALLING:
	case DFSDM_CHANNEL_SPI_CLOCK_INTERNAL_DIV2_RISING:
		spi_freq = adc->dfsdm->spi_master_freq / 2;
		break;
	default:
		spi_freq = adc->spi_freq;
	}

	switch (mask) {
	case IIO_CHAN_INFO_OVERSAMPLING_RATIO:
		ret = iio_device_claim_direct_mode(indio_dev);
		if (ret)
			return ret;

		ret = stm32_dfsdm_compute_all_osrs(indio_dev, val);
		if (!ret) {
			dev_dbg(&indio_dev->dev,
				"Sampling rate changed from (%u) to (%u)\n",
				adc->sample_freq, spi_freq / val);
			adc->oversamp = val;
			adc->sample_freq = spi_freq / val;
		}
		iio_device_release_direct_mode(indio_dev);
		return ret;

	case IIO_CHAN_INFO_SAMP_FREQ:
		if (!val)
			return -EINVAL;

		ret = iio_device_claim_direct_mode(indio_dev);
		if (ret)
			return ret;

		ret = dfsdm_adc_set_samp_freq(indio_dev, val, spi_freq);
		iio_device_release_direct_mode(indio_dev);
		return ret;
	}

	return -EINVAL;
}

static int stm32_dfsdm_read_raw(struct iio_dev *indio_dev,
				struct iio_chan_spec const *chan, int *val,
				int *val2, long mask)
{
	struct stm32_dfsdm_adc *adc = iio_priv(indio_dev);
	struct stm32_dfsdm_filter *fl = &adc->dfsdm->fl_list[adc->fl_id];
	struct stm32_dfsdm_filter_osr *flo = &fl->flo[fl->fast];
	u32 max = flo->max << (flo->lshift - chan->scan_type.shift);
	int ret, idx = chan->scan_index;

	switch (mask) {
	case IIO_CHAN_INFO_RAW:
		ret = iio_device_claim_direct_mode(indio_dev);
		if (ret)
			return ret;
		ret = iio_hw_consumer_enable(adc->hwc);
		if (ret < 0) {
			dev_err(&indio_dev->dev,
				"%s: IIO enable failed (channel %d)\n",
				__func__, chan->channel);
			iio_device_release_direct_mode(indio_dev);
			return ret;
		}
		ret = stm32_dfsdm_single_conv(indio_dev, chan, val);
		iio_hw_consumer_disable(adc->hwc);
		if (ret < 0) {
			dev_err(&indio_dev->dev,
				"%s: Conversion failed (channel %d)\n",
				__func__, chan->channel);
			iio_device_release_direct_mode(indio_dev);
			return ret;
		}
		iio_device_release_direct_mode(indio_dev);
		return IIO_VAL_INT;

	case IIO_CHAN_INFO_OVERSAMPLING_RATIO:
		*val = adc->oversamp;

		return IIO_VAL_INT;

	case IIO_CHAN_INFO_SAMP_FREQ:
		*val = adc->sample_freq;

		return IIO_VAL_INT;

	case IIO_CHAN_INFO_SCALE:
		/*
		 * Scale is expressed in mV.
		 * When fast mode is disabled, actual resolution may be lower
		 * than 2^n, where n=realbits-1.
		 * This leads to underestimating input voltage. To
		 * compensate this deviation, the voltage reference can be
		 * corrected with a factor = realbits resolution / actual max
		 */
		*val = div_u64((u64)adc->sd_chan[idx].scale_val *
			       (u64)BIT(DFSDM_DATA_RES - 1), max);
		*val2 = chan->scan_type.realbits;
		if (adc->sd_chan[idx].differential)
			*val *= 2;
		return IIO_VAL_FRACTIONAL_LOG2;

	case IIO_CHAN_INFO_OFFSET:
		/*
		 * DFSDM output data are in the range [-2^n,2^n-1],
		 * with n=realbits-1.
		 * - Differential modulator:
		 * Offset correspond to SD modulator offset.
		 * - Single ended modulator:
		 * Input is in [0V,Vref] range, where 0V corresponds to -2^n.
		 * Add 2^n to offset. (i.e. middle of input range)
		 * offset = offset(sd) * vref / res(sd) * max / vref.
		 */
		*val = div_u64((u64)max * adc->sd_chan[idx].offset,
			       BIT(adc->sd_chan[idx].scale_val2 - 1));
		if (!adc->sd_chan[idx].differential)
			*val += max;
		return IIO_VAL_INT;
	}

	return -EINVAL;
}

static int stm32_dfsdm_validate_trigger(struct iio_dev *indio_dev,
					struct iio_trigger *trig)
{
	return stm32_dfsdm_get_jextsel(indio_dev, trig) < 0 ? -EINVAL : 0;
}

static const struct iio_info stm32_dfsdm_info_audio = {
	.hwfifo_set_watermark = stm32_dfsdm_set_watermark,
	.read_raw = stm32_dfsdm_read_raw,
	.write_raw = stm32_dfsdm_write_raw,
	.update_scan_mode = stm32_dfsdm_update_scan_mode,
};

static const struct iio_info stm32_dfsdm_info_adc = {
	.hwfifo_set_watermark = stm32_dfsdm_set_watermark,
	.read_raw = stm32_dfsdm_read_raw,
	.write_raw = stm32_dfsdm_write_raw,
	.update_scan_mode = stm32_dfsdm_update_scan_mode,
	.validate_trigger = stm32_dfsdm_validate_trigger,
};

static irqreturn_t stm32_dfsdm_irq(int irq, void *arg)
{
	struct stm32_dfsdm_adc *adc = arg;
	struct iio_dev *indio_dev = iio_priv_to_dev(adc);
	struct regmap *regmap = adc->dfsdm->regmap;
	unsigned int status, int_en;

	regmap_read(regmap, DFSDM_ISR(adc->fl_id), &status);
	regmap_read(regmap, DFSDM_CR2(adc->fl_id), &int_en);

	if (status & DFSDM_ISR_REOCF_MASK) {
		/* Read the data register clean the IRQ status */
		regmap_read(regmap, DFSDM_RDATAR(adc->fl_id), adc->buffer);
		complete(&adc->completion);
	}

	if (status & DFSDM_ISR_ROVRF_MASK) {
		if (int_en & DFSDM_CR2_ROVRIE_MASK)
			dev_warn(&indio_dev->dev, "Overrun detected\n");
		regmap_update_bits(regmap, DFSDM_ICR(adc->fl_id),
				   DFSDM_ICR_CLRROVRF_MASK,
				   DFSDM_ICR_CLRROVRF_MASK);
	}

	return IRQ_HANDLED;
}

/*
 * Define external info for SPI Frequency and audio sampling rate that can be
 * configured by ASoC driver through consumer.h API
 */
static const struct iio_chan_spec_ext_info dfsdm_adc_audio_ext_info[] = {
	/* spi_clk_freq : clock freq on SPI/manchester bus used by channel */
	{
		.name = "spi_clk_freq",
		.shared = IIO_SHARED_BY_TYPE,
		.read = dfsdm_adc_audio_get_spiclk,
		.write = dfsdm_adc_audio_set_spiclk,
	},
	{},
};

static void stm32_dfsdm_dma_release(struct iio_dev *indio_dev)
{
	struct stm32_dfsdm_adc *adc = iio_priv(indio_dev);

	if (adc->dma_chan) {
		dma_free_coherent(adc->dma_chan->device->dev,
				  DFSDM_DMA_BUFFER_SIZE,
				  adc->rx_buf, adc->dma_buf);
		dma_release_channel(adc->dma_chan);
	}
}

static int stm32_dfsdm_dma_request(struct device *dev,
				   struct iio_dev *indio_dev)
{
	struct stm32_dfsdm_adc *adc = iio_priv(indio_dev);

<<<<<<< HEAD
	adc->dma_chan = dma_request_chan(&indio_dev->dev, "rx");
=======
	adc->dma_chan = dma_request_chan(dev, "rx");
>>>>>>> 1b940bbc
	if (IS_ERR(adc->dma_chan)) {
		int ret = PTR_ERR(adc->dma_chan);

		adc->dma_chan = NULL;
		return ret;
	}

	adc->rx_buf = dma_alloc_coherent(adc->dma_chan->device->dev,
					 DFSDM_DMA_BUFFER_SIZE,
					 &adc->dma_buf, GFP_KERNEL);
	if (!adc->rx_buf) {
		dma_release_channel(adc->dma_chan);
		return -ENOMEM;
	}

	indio_dev->modes |= INDIO_BUFFER_SOFTWARE;
	indio_dev->setup_ops = &stm32_dfsdm_buffer_setup_ops;

	return 0;
}

static int stm32_dfsdm_adc_chan_init_one(struct iio_dev *indio_dev,
					 struct iio_chan_spec *ch)
{
	struct stm32_dfsdm_adc *adc = iio_priv(indio_dev);
	int ret;

	ret = stm32_dfsdm_channel_parse_of(adc->dfsdm, indio_dev, ch);
	if (ret < 0)
		return ret;

	ch->type = IIO_VOLTAGE;
	ch->indexed = 1;

	/*
	 * IIO_CHAN_INFO_RAW: used to compute regular conversion
	 * IIO_CHAN_INFO_OVERSAMPLING_RATIO: used to set oversampling
	 */
	ch->info_mask_separate = BIT(IIO_CHAN_INFO_RAW) |
				 BIT(IIO_CHAN_INFO_SCALE) |
				 BIT(IIO_CHAN_INFO_OFFSET);
	ch->info_mask_shared_by_all = BIT(IIO_CHAN_INFO_OVERSAMPLING_RATIO) |
					BIT(IIO_CHAN_INFO_SAMP_FREQ);

	if (adc->dev_data->type == DFSDM_AUDIO) {
		ch->ext_info = dfsdm_adc_audio_ext_info;
	} else {
		ch->scan_type.shift = 8;
	}
	ch->scan_type.sign = 's';
	ch->scan_type.realbits = DFSDM_DATA_RES;
	ch->scan_type.storagebits = 32;

	return stm32_dfsdm_chan_configure(adc->dfsdm,
					  &adc->dfsdm->ch_list[ch->channel]);
}

static int stm32_dfsdm_audio_init(struct device *dev, struct iio_dev *indio_dev)
{
	struct iio_chan_spec *ch;
	struct stm32_dfsdm_adc *adc = iio_priv(indio_dev);
	struct stm32_dfsdm_channel *d_ch;
	int ret;

	ch = devm_kzalloc(&indio_dev->dev, sizeof(*ch), GFP_KERNEL);
	if (!ch)
		return -ENOMEM;

	ch->scan_index = 0;

	ret = stm32_dfsdm_adc_chan_init_one(indio_dev, ch);
	if (ret < 0) {
		dev_err(&indio_dev->dev, "Channels init failed\n");
		return ret;
	}
	ch->info_mask_separate = BIT(IIO_CHAN_INFO_SAMP_FREQ);

	d_ch = &adc->dfsdm->ch_list[ch->channel];
	if (d_ch->src != DFSDM_CHANNEL_SPI_CLOCK_EXTERNAL)
		adc->spi_freq = adc->dfsdm->spi_master_freq;

	indio_dev->num_channels = 1;
	indio_dev->channels = ch;

	return stm32_dfsdm_dma_request(dev, indio_dev);
}

static int stm32_dfsdm_adc_init(struct device *dev, struct iio_dev *indio_dev)
{
	struct iio_chan_spec *ch;
	struct stm32_dfsdm_adc *adc = iio_priv(indio_dev);
	struct iio_channel *channels, *chan;
	struct stm32_dfsdm_sd_chan_info *sd_chan;
	int num_ch;
	int ret, chan_idx, val2;

	adc->oversamp = DFSDM_DEFAULT_OVERSAMPLING;
	ret = stm32_dfsdm_compute_all_osrs(indio_dev, adc->oversamp);
	if (ret < 0)
		return ret;

	num_ch = of_property_count_u32_elems(indio_dev->dev.of_node,
					     "st,adc-channels");
	if (num_ch < 0 || num_ch > adc->dfsdm->num_chs) {
		dev_err(&indio_dev->dev, "Bad st,adc-channels\n");
		return num_ch < 0 ? num_ch : -EINVAL;
	}

	/* Bind to SD modulator IIO device */
	adc->hwc = devm_iio_hw_consumer_alloc(&indio_dev->dev);
	if (IS_ERR(adc->hwc))
		return -EPROBE_DEFER;

	ch = devm_kcalloc(&indio_dev->dev, num_ch, sizeof(*ch),
			  GFP_KERNEL);
	if (!ch)
		return -ENOMEM;

	/* Get SD modulator channels */
	channels = iio_channel_get_all(&indio_dev->dev);
	if (IS_ERR(channels)) {
		dev_err(&indio_dev->dev, "Failed to get channel %ld\n",
			PTR_ERR(channels));
		return PTR_ERR(channels);
	}
	chan = &channels[0];

	adc->sd_chan = devm_kzalloc(&indio_dev->dev,
				    sizeof(*adc->sd_chan) * num_ch, GFP_KERNEL);
	if (!adc->sd_chan)
		return -ENOMEM;
	sd_chan = adc->sd_chan;

	for (chan_idx = 0; chan_idx < num_ch; chan_idx++) {
		ch[chan_idx].scan_index = chan_idx;
		ret = stm32_dfsdm_adc_chan_init_one(indio_dev, &ch[chan_idx]);
		if (ret < 0) {
			dev_err(&indio_dev->dev, "Channels init failed\n");
			return ret;
		}

		if (!chan->indio_dev)
			return -EINVAL;

		ret = iio_read_channel_scale(chan, &sd_chan->scale_val,
					     &sd_chan->scale_val2);
		if (ret < 0) {
			dev_err(&indio_dev->dev,
				"Failed to get channel %d scale\n", chan_idx);
			return ret;
		}

		if (iio_channel_has_info(chan->channel, IIO_CHAN_INFO_OFFSET)) {
			ret = iio_read_channel_offset(chan, &sd_chan->offset,
						      &val2);
			if (ret < 0) {
				dev_err(&indio_dev->dev,
					"Failed to get channel %d offset\n",
					chan_idx);
				return ret;
			}
		}

		sd_chan->differential = chan->channel->differential;

		dev_dbg(&indio_dev->dev, "Channel %d %s scale ref=%d offset=%d",
			chan_idx, chan->channel->differential ?
			"differential" : "single-ended",
			sd_chan->scale_val, sd_chan->offset);

		chan++;
		sd_chan++;
	}

	indio_dev->num_channels = num_ch;
	indio_dev->channels = ch;

	init_completion(&adc->completion);

	/* Optionally request DMA */
<<<<<<< HEAD
	ret = stm32_dfsdm_dma_request(indio_dev);
	if (ret) {
		if (ret != -ENODEV) {
			if (ret != -EPROBE_DEFER)
				dev_err(&indio_dev->dev,
=======
	ret = stm32_dfsdm_dma_request(dev, indio_dev);
	if (ret) {
		if (ret != -ENODEV) {
			if (ret != -EPROBE_DEFER)
				dev_err(dev,
>>>>>>> 1b940bbc
					"DMA channel request failed with %d\n",
					ret);
			return ret;
		}

<<<<<<< HEAD
		dev_dbg(&indio_dev->dev, "No DMA support\n");
=======
		dev_dbg(dev, "No DMA support\n");
>>>>>>> 1b940bbc
		return 0;
	}

	ret = iio_triggered_buffer_setup(indio_dev,
					 &iio_pollfunc_store_time, NULL,
					 &stm32_dfsdm_buffer_setup_ops);
	if (ret) {
		stm32_dfsdm_dma_release(indio_dev);
		dev_err(&indio_dev->dev, "buffer setup failed\n");
		return ret;
	}

	/* lptimer/timer hardware triggers */
	indio_dev->modes |= INDIO_HARDWARE_TRIGGERED;

	return 0;
}

static const struct stm32_dfsdm_dev_data stm32h7_dfsdm_adc_data = {
	.type = DFSDM_IIO,
	.init = stm32_dfsdm_adc_init,
};

static const struct stm32_dfsdm_dev_data stm32h7_dfsdm_audio_data = {
	.type = DFSDM_AUDIO,
	.init = stm32_dfsdm_audio_init,
};

static const struct of_device_id stm32_dfsdm_adc_match[] = {
	{
		.compatible = "st,stm32-dfsdm-adc",
		.data = &stm32h7_dfsdm_adc_data,
	},
	{
		.compatible = "st,stm32-dfsdm-dmic",
		.data = &stm32h7_dfsdm_audio_data,
	},
	{}
};

static int stm32_dfsdm_adc_probe(struct platform_device *pdev)
{
	struct device *dev = &pdev->dev;
	struct stm32_dfsdm_adc *adc;
	struct device_node *np = dev->of_node;
	const struct stm32_dfsdm_dev_data *dev_data;
	struct iio_dev *iio;
	char *name;
	int ret, irq, val;

	dev_data = of_device_get_match_data(dev);
	iio = devm_iio_device_alloc(dev, sizeof(*adc));
	if (!iio) {
		dev_err(dev, "%s: Failed to allocate IIO\n", __func__);
		return -ENOMEM;
	}

	adc = iio_priv(iio);
	adc->dfsdm = dev_get_drvdata(dev->parent);

	iio->dev.parent = dev;
	iio->dev.of_node = np;
	iio->modes = INDIO_DIRECT_MODE;

	platform_set_drvdata(pdev, adc);

	ret = of_property_read_u32(dev->of_node, "reg", &adc->fl_id);
	if (ret != 0 || adc->fl_id >= adc->dfsdm->num_fls) {
		dev_err(dev, "Missing or bad reg property\n");
		return -EINVAL;
	}

	name = devm_kzalloc(dev, sizeof("dfsdm-adc0"), GFP_KERNEL);
	if (!name)
		return -ENOMEM;
	if (dev_data->type == DFSDM_AUDIO) {
		iio->info = &stm32_dfsdm_info_audio;
		snprintf(name, sizeof("dfsdm-pdm0"), "dfsdm-pdm%d", adc->fl_id);
	} else {
		iio->info = &stm32_dfsdm_info_adc;
		snprintf(name, sizeof("dfsdm-adc0"), "dfsdm-adc%d", adc->fl_id);
	}
	iio->name = name;

	/*
	 * In a first step IRQs generated for channels are not treated.
	 * So IRQ associated to filter instance 0 is dedicated to the Filter 0.
	 */
	irq = platform_get_irq(pdev, 0);
	if (irq < 0)
		return irq;

	ret = devm_request_irq(dev, irq, stm32_dfsdm_irq,
			       0, pdev->name, adc);
	if (ret < 0) {
		dev_err(dev, "Failed to request IRQ\n");
		return ret;
	}

	ret = of_property_read_u32(dev->of_node, "st,filter-order", &val);
	if (ret < 0) {
		dev_err(dev, "Failed to set filter order\n");
		return ret;
	}

	adc->dfsdm->fl_list[adc->fl_id].ford = val;

	ret = of_property_read_u32(dev->of_node, "st,filter0-sync", &val);
	if (!ret)
		adc->dfsdm->fl_list[adc->fl_id].sync_mode = val;

	adc->dev_data = dev_data;
	ret = dev_data->init(dev, iio);
	if (ret < 0)
		return ret;

	ret = iio_device_register(iio);
	if (ret < 0)
		goto err_cleanup;

	if (dev_data->type == DFSDM_AUDIO) {
		ret = of_platform_populate(np, NULL, NULL, dev);
		if (ret < 0) {
			dev_err(dev, "Failed to find an audio DAI\n");
			goto err_unregister;
		}
	}

	return 0;

err_unregister:
	iio_device_unregister(iio);
err_cleanup:
	stm32_dfsdm_dma_release(iio);

	return ret;
}

static int stm32_dfsdm_adc_remove(struct platform_device *pdev)
{
	struct stm32_dfsdm_adc *adc = platform_get_drvdata(pdev);
	struct iio_dev *indio_dev = iio_priv_to_dev(adc);

	if (adc->dev_data->type == DFSDM_AUDIO)
		of_platform_depopulate(&pdev->dev);
	iio_device_unregister(indio_dev);
	stm32_dfsdm_dma_release(indio_dev);

	return 0;
}

static int __maybe_unused stm32_dfsdm_adc_suspend(struct device *dev)
{
	struct stm32_dfsdm_adc *adc = dev_get_drvdata(dev);
	struct iio_dev *indio_dev = iio_priv_to_dev(adc);

	if (iio_buffer_enabled(indio_dev))
		__stm32_dfsdm_predisable(indio_dev);

	return 0;
}

static int __maybe_unused stm32_dfsdm_adc_resume(struct device *dev)
{
	struct stm32_dfsdm_adc *adc = dev_get_drvdata(dev);
	struct iio_dev *indio_dev = iio_priv_to_dev(adc);
	const struct iio_chan_spec *chan;
	struct stm32_dfsdm_channel *ch;
	int i, ret;

	/* restore channels configuration */
	for (i = 0; i < indio_dev->num_channels; i++) {
		chan = indio_dev->channels + i;
		ch = &adc->dfsdm->ch_list[chan->channel];
		ret = stm32_dfsdm_chan_configure(adc->dfsdm, ch);
		if (ret)
			return ret;
	}

	if (iio_buffer_enabled(indio_dev))
		__stm32_dfsdm_postenable(indio_dev);

	return 0;
}

static SIMPLE_DEV_PM_OPS(stm32_dfsdm_adc_pm_ops,
			 stm32_dfsdm_adc_suspend, stm32_dfsdm_adc_resume);

static struct platform_driver stm32_dfsdm_adc_driver = {
	.driver = {
		.name = "stm32-dfsdm-adc",
		.of_match_table = stm32_dfsdm_adc_match,
		.pm = &stm32_dfsdm_adc_pm_ops,
	},
	.probe = stm32_dfsdm_adc_probe,
	.remove = stm32_dfsdm_adc_remove,
};
module_platform_driver(stm32_dfsdm_adc_driver);

MODULE_DESCRIPTION("STM32 sigma delta ADC");
MODULE_AUTHOR("Arnaud Pouliquen <arnaud.pouliquen@st.com>");
MODULE_LICENSE("GPL v2");<|MERGE_RESOLUTION|>--- conflicted
+++ resolved
@@ -1415,11 +1415,7 @@
 {
 	struct stm32_dfsdm_adc *adc = iio_priv(indio_dev);
 
-<<<<<<< HEAD
-	adc->dma_chan = dma_request_chan(&indio_dev->dev, "rx");
-=======
 	adc->dma_chan = dma_request_chan(dev, "rx");
->>>>>>> 1b940bbc
 	if (IS_ERR(adc->dma_chan)) {
 		int ret = PTR_ERR(adc->dma_chan);
 
@@ -1600,29 +1596,17 @@
 	init_completion(&adc->completion);
 
 	/* Optionally request DMA */
-<<<<<<< HEAD
-	ret = stm32_dfsdm_dma_request(indio_dev);
-	if (ret) {
-		if (ret != -ENODEV) {
-			if (ret != -EPROBE_DEFER)
-				dev_err(&indio_dev->dev,
-=======
 	ret = stm32_dfsdm_dma_request(dev, indio_dev);
 	if (ret) {
 		if (ret != -ENODEV) {
 			if (ret != -EPROBE_DEFER)
 				dev_err(dev,
->>>>>>> 1b940bbc
 					"DMA channel request failed with %d\n",
 					ret);
 			return ret;
 		}
 
-<<<<<<< HEAD
-		dev_dbg(&indio_dev->dev, "No DMA support\n");
-=======
 		dev_dbg(dev, "No DMA support\n");
->>>>>>> 1b940bbc
 		return 0;
 	}
 
