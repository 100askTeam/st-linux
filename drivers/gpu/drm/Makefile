# SPDX-License-Identifier: GPL-2.0

# Makefile for the drm device driver.  This driver provides support for the
# Direct Rendering Infrastructure (DRI) in XFree86 4.1.0 and higher.

drm-y       :=	drm_auth.o drm_bufs.o drm_cache.o \
		drm_context.o drm_dma.o \
		drm_file.o drm_gem.o drm_ioctl.o drm_irq.o \
		drm_lock.o drm_memory.o drm_drv.o \
		drm_scatter.o drm_pci.o \
		drm_sysfs.o drm_hashtab.o drm_mm.o \
		drm_crtc.o drm_fourcc.o drm_modes.o drm_edid.o \
<<<<<<< HEAD
		drm_info.o drm_encoder_slave.o \
		drm_trace_points.o drm_prime.o \
=======
		drm_encoder_slave.o \
		drm_trace_points.o drm_global.o drm_prime.o \
>>>>>>> 08f73d66
		drm_rect.o drm_vma_manager.o drm_flip_work.o \
		drm_modeset_lock.o drm_atomic.o drm_bridge.o \
		drm_framebuffer.o drm_connector.o drm_blend.o \
		drm_encoder.o drm_mode_object.o drm_property.o \
		drm_plane.o drm_color_mgmt.o drm_print.o \
		drm_dumb_buffers.o drm_mode_config.o drm_vblank.o \
		drm_syncobj.o drm_lease.o drm_writeback.o drm_client.o \
		drm_atomic_uapi.o

drm-$(CONFIG_DRM_LIB_RANDOM) += lib/drm_random.o
drm-$(CONFIG_DRM_VM) += drm_vm.o
drm-$(CONFIG_COMPAT) += drm_ioc32.o
drm-$(CONFIG_DRM_GEM_CMA_HELPER) += drm_gem_cma_helper.o
drm-$(CONFIG_PCI) += ati_pcigart.o
drm-$(CONFIG_DRM_PANEL) += drm_panel.o
drm-$(CONFIG_OF) += drm_of.o
drm-$(CONFIG_AGP) += drm_agpsupport.o
drm-$(CONFIG_DEBUG_FS) += drm_debugfs.o drm_debugfs_crc.o
drm-$(CONFIG_DRM_LOAD_EDID_FIRMWARE) += drm_edid_load.o

drm_kms_helper-y := drm_crtc_helper.o drm_dp_helper.o drm_probe_helper.o \
		drm_plane_helper.o drm_dp_mst_topology.o drm_atomic_helper.o \
		drm_kms_helper_common.o drm_dp_dual_mode_helper.o \
		drm_simple_kms_helper.o drm_modeset_helper.o \
		drm_scdc_helper.o drm_gem_framebuffer_helper.o \
		drm_atomic_state_helper.o

drm_kms_helper-$(CONFIG_DRM_PANEL_BRIDGE) += bridge/panel.o
drm_kms_helper-$(CONFIG_DRM_FBDEV_EMULATION) += drm_fb_helper.o
drm_kms_helper-$(CONFIG_DRM_KMS_CMA_HELPER) += drm_fb_cma_helper.o
drm_kms_helper-$(CONFIG_DRM_DP_AUX_CHARDEV) += drm_dp_aux_dev.o
drm_kms_helper-$(CONFIG_DRM_DP_CEC) += drm_dp_cec.o

obj-$(CONFIG_DRM_KMS_HELPER) += drm_kms_helper.o
obj-$(CONFIG_DRM_DEBUG_SELFTEST) += selftests/

obj-$(CONFIG_DRM)	+= drm.o
obj-$(CONFIG_DRM_MIPI_DSI) += drm_mipi_dsi.o
obj-$(CONFIG_DRM_PANEL_ORIENTATION_QUIRKS) += drm_panel_orientation_quirks.o
obj-$(CONFIG_DRM_ARM)	+= arm/
obj-$(CONFIG_DRM_TTM)	+= ttm/
obj-$(CONFIG_DRM_SCHED)	+= scheduler/
obj-$(CONFIG_DRM_TDFX)	+= tdfx/
obj-$(CONFIG_DRM_R128)	+= r128/
obj-y			+= amd/lib/
obj-$(CONFIG_HSA_AMD) += amd/amdkfd/
obj-$(CONFIG_DRM_RADEON)+= radeon/
obj-$(CONFIG_DRM_AMDGPU)+= amd/amdgpu/
obj-$(CONFIG_DRM_MGA)	+= mga/
obj-$(CONFIG_DRM_I810)	+= i810/
obj-$(CONFIG_DRM_I915)	+= i915/
obj-$(CONFIG_DRM_MGAG200) += mgag200/
obj-$(CONFIG_DRM_V3D)  += v3d/
obj-$(CONFIG_DRM_VC4)  += vc4/
obj-$(CONFIG_DRM_CIRRUS_QEMU) += cirrus/
obj-$(CONFIG_DRM_SIS)   += sis/
obj-$(CONFIG_DRM_SAVAGE)+= savage/
obj-$(CONFIG_DRM_VMWGFX)+= vmwgfx/
obj-$(CONFIG_DRM_VIA)	+=via/
obj-$(CONFIG_DRM_VGEM)	+= vgem/
obj-$(CONFIG_DRM_VKMS)	+= vkms/
obj-$(CONFIG_DRM_NOUVEAU) +=nouveau/
obj-$(CONFIG_DRM_EXYNOS) +=exynos/
obj-$(CONFIG_DRM_ROCKCHIP) +=rockchip/
obj-$(CONFIG_DRM_GMA500) += gma500/
obj-$(CONFIG_DRM_UDL) += udl/
obj-$(CONFIG_DRM_AST) += ast/
obj-$(CONFIG_DRM_ARMADA) += armada/
obj-$(CONFIG_DRM_ATMEL_HLCDC)	+= atmel-hlcdc/
obj-$(CONFIG_DRM_RCAR_DU) += rcar-du/
obj-$(CONFIG_DRM_SHMOBILE) +=shmobile/
obj-y			+= omapdrm/
obj-$(CONFIG_DRM_SUN4I) += sun4i/
obj-y			+= tilcdc/
obj-$(CONFIG_DRM_QXL) += qxl/
obj-$(CONFIG_DRM_BOCHS) += bochs/
obj-$(CONFIG_DRM_VIRTIO_GPU) += virtio/
obj-$(CONFIG_DRM_MSM) += msm/
obj-$(CONFIG_DRM_TEGRA) += tegra/
obj-$(CONFIG_DRM_STM) += stm/
obj-$(CONFIG_DRM_STI) += sti/
obj-$(CONFIG_DRM_IMX) += imx/
obj-$(CONFIG_DRM_MEDIATEK) += mediatek/
obj-$(CONFIG_DRM_MESON)	+= meson/
obj-y			+= i2c/
obj-y			+= panel/
obj-y			+= bridge/
obj-$(CONFIG_DRM_FSL_DCU) += fsl-dcu/
obj-$(CONFIG_DRM_ETNAVIV) += etnaviv/
obj-$(CONFIG_DRM_ARCPGU)+= arc/
obj-y			+= hisilicon/
obj-$(CONFIG_DRM_ZTE)	+= zte/
obj-$(CONFIG_DRM_MXSFB)	+= mxsfb/
obj-$(CONFIG_DRM_TINYDRM) += tinydrm/
obj-$(CONFIG_DRM_PL111) += pl111/
obj-$(CONFIG_DRM_TVE200) += tve200/
obj-$(CONFIG_DRM_XEN) += xen/<|MERGE_RESOLUTION|>--- conflicted
+++ resolved
@@ -10,13 +10,8 @@
 		drm_scatter.o drm_pci.o \
 		drm_sysfs.o drm_hashtab.o drm_mm.o \
 		drm_crtc.o drm_fourcc.o drm_modes.o drm_edid.o \
-<<<<<<< HEAD
-		drm_info.o drm_encoder_slave.o \
+		drm_encoder_slave.o \
 		drm_trace_points.o drm_prime.o \
-=======
-		drm_encoder_slave.o \
-		drm_trace_points.o drm_global.o drm_prime.o \
->>>>>>> 08f73d66
 		drm_rect.o drm_vma_manager.o drm_flip_work.o \
 		drm_modeset_lock.o drm_atomic.o drm_bridge.o \
 		drm_framebuffer.o drm_connector.o drm_blend.o \
