--- conflicted
+++ resolved
@@ -969,7 +969,6 @@
 	int ret;
 	void *status;
 	int length;
-<<<<<<< HEAD
 
 	switch (type) {
 	case USB_STATUS_TYPE_STANDARD:
@@ -979,17 +978,6 @@
 		if (recip != USB_RECIP_DEVICE)
 			return -EINVAL;
 
-=======
-
-	switch (type) {
-	case USB_STATUS_TYPE_STANDARD:
-		length = 2;
-		break;
-	case USB_STATUS_TYPE_PTM:
-		if (recip != USB_RECIP_DEVICE)
-			return -EINVAL;
-
->>>>>>> 661e50bc
 		length = 4;
 		break;
 	default:
@@ -1003,7 +991,6 @@
 	ret = usb_control_msg(dev, usb_rcvctrlpipe(dev, 0),
 		USB_REQ_GET_STATUS, USB_DIR_IN | recip, USB_STATUS_TYPE_STANDARD,
 		target, status, length, USB_CTRL_GET_TIMEOUT);
-<<<<<<< HEAD
 
 	switch (ret) {
 	case 4:
@@ -1021,25 +1008,6 @@
 			break;
 		}
 
-=======
-
-	switch (ret) {
-	case 4:
-		if (type != USB_STATUS_TYPE_PTM) {
-			ret = -EIO;
-			break;
-		}
-
-		*(u32 *) data = le32_to_cpu(*(__le32 *) status);
-		ret = 0;
-		break;
-	case 2:
-		if (type != USB_STATUS_TYPE_STANDARD) {
-			ret = -EIO;
-			break;
-		}
-
->>>>>>> 661e50bc
 		*(u16 *) data = le16_to_cpu(*(__le16 *) status);
 		ret = 0;
 		break;
