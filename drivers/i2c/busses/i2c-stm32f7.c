--- conflicted
+++ resolved
@@ -1565,16 +1565,6 @@
 		f7_msg->result = -EINVAL;
 	}
 
-<<<<<<< HEAD
-	/* Disable interrupts */
-	if (stm32f7_i2c_is_slave_registered(i2c_dev))
-		mask = STM32F7_I2C_XFER_IRQ_MASK;
-	else
-		mask = STM32F7_I2C_ALL_IRQ_MASK;
-
-	if (!i2c_dev->slave_running)
-		stm32f7_i2c_disable_irq(i2c_dev, mask);
-=======
 	if (!i2c_dev->slave_running) {
 		u32 mask;
 		/* Disable interrupts */
@@ -1584,7 +1574,6 @@
 			mask = STM32F7_I2C_ALL_IRQ_MASK;
 		stm32f7_i2c_disable_irq(i2c_dev, mask);
 	}
->>>>>>> 174651bd
 
 	/* Disable dma */
 	if (i2c_dev->use_dma) {
