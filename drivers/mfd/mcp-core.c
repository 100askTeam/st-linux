/*
 *  linux/drivers/mfd/mcp-core.c
 *
 *  Copyright (C) 2001 Russell King
 *
 * This program is free software; you can redistribute it and/or modify
 * it under the terms of the GNU General Public License as published by
 * the Free Software Foundation; either version 2 of the License.
 *
 *  Generic MCP (Multimedia Communications Port) layer.  All MCP locking
 *  is solely held within this file.
 */
#include <linux/module.h>
#include <linux/init.h>
#include <linux/errno.h>
#include <linux/smp.h>
#include <linux/device.h>
#include <linux/slab.h>
#include <linux/string.h>
#include <linux/mfd/mcp.h>

<<<<<<< HEAD
#include <asm/system.h>
=======
#include <mach/dma.h>
>>>>>>> 141124c0


#define to_mcp(d)		container_of(d, struct mcp, attached_device)
#define to_mcp_driver(d)	container_of(d, struct mcp_driver, drv)

static int mcp_bus_match(struct device *dev, struct device_driver *drv)
{
	return 1;
}

static int mcp_bus_probe(struct device *dev)
{
	struct mcp *mcp = to_mcp(dev);
	struct mcp_driver *drv = to_mcp_driver(dev->driver);

	return drv->probe(mcp);
}

static int mcp_bus_remove(struct device *dev)
{
	struct mcp *mcp = to_mcp(dev);
	struct mcp_driver *drv = to_mcp_driver(dev->driver);

	drv->remove(mcp);
	return 0;
}

static struct bus_type mcp_bus_type = {
	.name		= "mcp",
	.match		= mcp_bus_match,
	.probe		= mcp_bus_probe,
	.remove		= mcp_bus_remove,
};

/**
 *	mcp_set_telecom_divisor - set the telecom divisor
 *	@mcp: MCP interface structure
 *	@div: SIB clock divisor
 *
 *	Set the telecom divisor on the MCP interface.  The resulting
 *	sample rate is SIBCLOCK/div.
 */
void mcp_set_telecom_divisor(struct mcp *mcp, unsigned int div)
{
	unsigned long flags;

	spin_lock_irqsave(&mcp->lock, flags);
	mcp->ops->set_telecom_divisor(mcp, div);
	spin_unlock_irqrestore(&mcp->lock, flags);
}
EXPORT_SYMBOL(mcp_set_telecom_divisor);

/**
 *	mcp_set_audio_divisor - set the audio divisor
 *	@mcp: MCP interface structure
 *	@div: SIB clock divisor
 *
 *	Set the audio divisor on the MCP interface.
 */
void mcp_set_audio_divisor(struct mcp *mcp, unsigned int div)
{
	unsigned long flags;

	spin_lock_irqsave(&mcp->lock, flags);
	mcp->ops->set_audio_divisor(mcp, div);
	spin_unlock_irqrestore(&mcp->lock, flags);
}
EXPORT_SYMBOL(mcp_set_audio_divisor);

/**
 *	mcp_reg_write - write a device register
 *	@mcp: MCP interface structure
 *	@reg: 4-bit register index
 *	@val: 16-bit data value
 *
 *	Write a device register.  The MCP interface must be enabled
 *	to prevent this function hanging.
 */
void mcp_reg_write(struct mcp *mcp, unsigned int reg, unsigned int val)
{
	unsigned long flags;

	spin_lock_irqsave(&mcp->lock, flags);
	mcp->ops->reg_write(mcp, reg, val);
	spin_unlock_irqrestore(&mcp->lock, flags);
}
EXPORT_SYMBOL(mcp_reg_write);

/**
 *	mcp_reg_read - read a device register
 *	@mcp: MCP interface structure
 *	@reg: 4-bit register index
 *
 *	Read a device register and return its value.  The MCP interface
 *	must be enabled to prevent this function hanging.
 */
unsigned int mcp_reg_read(struct mcp *mcp, unsigned int reg)
{
	unsigned long flags;
	unsigned int val;

	spin_lock_irqsave(&mcp->lock, flags);
	val = mcp->ops->reg_read(mcp, reg);
	spin_unlock_irqrestore(&mcp->lock, flags);

	return val;
}
EXPORT_SYMBOL(mcp_reg_read);

/**
 *	mcp_enable - enable the MCP interface
 *	@mcp: MCP interface to enable
 *
 *	Enable the MCP interface.  Each call to mcp_enable will need
 *	a corresponding call to mcp_disable to disable the interface.
 */
void mcp_enable(struct mcp *mcp)
{
	unsigned long flags;
	spin_lock_irqsave(&mcp->lock, flags);
	if (mcp->use_count++ == 0)
		mcp->ops->enable(mcp);
	spin_unlock_irqrestore(&mcp->lock, flags);
}
EXPORT_SYMBOL(mcp_enable);

/**
 *	mcp_disable - disable the MCP interface
 *	@mcp: MCP interface to disable
 *
 *	Disable the MCP interface.  The MCP interface will only be
 *	disabled once the number of calls to mcp_enable matches the
 *	number of calls to mcp_disable.
 */
void mcp_disable(struct mcp *mcp)
{
	unsigned long flags;

	spin_lock_irqsave(&mcp->lock, flags);
	if (--mcp->use_count == 0)
		mcp->ops->disable(mcp);
	spin_unlock_irqrestore(&mcp->lock, flags);
}
EXPORT_SYMBOL(mcp_disable);

static void mcp_release(struct device *dev)
{
	struct mcp *mcp = container_of(dev, struct mcp, attached_device);

	kfree(mcp);
}

struct mcp *mcp_host_alloc(struct device *parent, size_t size)
{
	struct mcp *mcp;

	mcp = kzalloc(sizeof(struct mcp) + size, GFP_KERNEL);
	if (mcp) {
		spin_lock_init(&mcp->lock);
		device_initialize(&mcp->attached_device);
		mcp->attached_device.parent = parent;
		mcp->attached_device.bus = &mcp_bus_type;
		mcp->attached_device.dma_mask = parent->dma_mask;
		mcp->attached_device.release = mcp_release;
	}
	return mcp;
}
EXPORT_SYMBOL(mcp_host_alloc);

int mcp_host_add(struct mcp *mcp, void *pdata)
{
	mcp->attached_device.platform_data = pdata;
	dev_set_name(&mcp->attached_device, "mcp0");
	return device_add(&mcp->attached_device);
}
EXPORT_SYMBOL(mcp_host_add);

void mcp_host_del(struct mcp *mcp)
{
	device_del(&mcp->attached_device);
}
EXPORT_SYMBOL(mcp_host_del);

void mcp_host_free(struct mcp *mcp)
{
	put_device(&mcp->attached_device);
}
EXPORT_SYMBOL(mcp_host_free);

int mcp_driver_register(struct mcp_driver *mcpdrv)
{
	mcpdrv->drv.bus = &mcp_bus_type;
	return driver_register(&mcpdrv->drv);
}
EXPORT_SYMBOL(mcp_driver_register);

void mcp_driver_unregister(struct mcp_driver *mcpdrv)
{
	driver_unregister(&mcpdrv->drv);
}
EXPORT_SYMBOL(mcp_driver_unregister);

static int __init mcp_init(void)
{
	return bus_register(&mcp_bus_type);
}

static void __exit mcp_exit(void)
{
	bus_unregister(&mcp_bus_type);
}

module_init(mcp_init);
module_exit(mcp_exit);

MODULE_AUTHOR("Russell King <rmk@arm.linux.org.uk>");
MODULE_DESCRIPTION("Core multimedia communications port driver");
MODULE_LICENSE("GPL");<|MERGE_RESOLUTION|>--- conflicted
+++ resolved
@@ -18,12 +18,6 @@
 #include <linux/slab.h>
 #include <linux/string.h>
 #include <linux/mfd/mcp.h>
-
-<<<<<<< HEAD
-#include <asm/system.h>
-=======
-#include <mach/dma.h>
->>>>>>> 141124c0
 
 
 #define to_mcp(d)		container_of(d, struct mcp, attached_device)
