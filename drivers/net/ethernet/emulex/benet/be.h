--- conflicted
+++ resolved
@@ -626,10 +626,8 @@
 extern void be_parse_stats(struct be_adapter *adapter);
 extern int be_load_fw(struct be_adapter *adapter, u8 *func);
 extern bool be_is_wol_supported(struct be_adapter *adapter);
-<<<<<<< HEAD
 extern bool be_pause_supported(struct be_adapter *adapter);
 extern u32 be_get_fw_log_level(struct be_adapter *adapter);
-=======
 
 /*
  * internal function to initialize-cleanup roce device.
@@ -642,6 +640,5 @@
  */
 extern void be_roce_dev_open(struct be_adapter *);
 extern void be_roce_dev_close(struct be_adapter *);
->>>>>>> cc169165
 
 #endif				/* BE_H */