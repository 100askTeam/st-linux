--- conflicted
+++ resolved
@@ -26,25 +26,4 @@
 	return platform_dma_get_ops(NULL);
 }
 
-<<<<<<< HEAD
-static inline bool dma_capable(struct device *dev, dma_addr_t addr, size_t size)
-{
-	if (!dev->dma_mask)
-		return 0;
-
-	return addr + size - 1 <= *dev->dma_mask;
-}
-
-static inline dma_addr_t phys_to_dma(struct device *dev, phys_addr_t paddr)
-{
-	return paddr;
-}
-
-static inline phys_addr_t dma_to_phys(struct device *dev, dma_addr_t daddr)
-{
-	return daddr;
-}
-
-=======
->>>>>>> 661e50bc
 #endif /* _ASM_IA64_DMA_MAPPING_H */