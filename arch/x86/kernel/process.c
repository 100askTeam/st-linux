--- conflicted
+++ resolved
@@ -103,13 +103,8 @@
 	if (!product)
 		product = "";
 
-<<<<<<< HEAD
-	printk("\n");
-	printk(KERN_INFO "Pid: %d, comm: %.20s %s %s %.*s %s/%s\n",
-=======
 	printk(KERN_CONT "\n");
 	printk(KERN_DEFAULT "Pid: %d, comm: %.20s %s %s %.*s %s/%s\n",
->>>>>>> 6be32571
 		current->pid, current->comm, print_tainted(),
 		init_utsname()->release,
 		(int)strcspn(init_utsname()->version, " "),
@@ -293,11 +288,8 @@
 	regs.es = __USER_DS;
 	regs.fs = __KERNEL_PERCPU;
 	regs.gs = __KERNEL_STACK_CANARY;
-<<<<<<< HEAD
-=======
 #else
 	regs.ss = __KERNEL_DS;
->>>>>>> 6be32571
 #endif
 
 	regs.orig_ax = -1;
