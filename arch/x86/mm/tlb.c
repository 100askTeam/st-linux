--- conflicted
+++ resolved
@@ -61,21 +61,13 @@
  */
 void leave_mm(int cpu)
 {
-<<<<<<< HEAD
+	struct mm_struct *active_mm = this_cpu_read(cpu_tlbstate.active_mm);
 	if (this_cpu_read(cpu_tlbstate.state) == TLBSTATE_OK)
-		BUG();
-	cpumask_clear_cpu(cpu,
-			  mm_cpumask(this_cpu_read(cpu_tlbstate.active_mm)));
-	load_cr3(swapper_pg_dir);
-=======
-	struct mm_struct *active_mm = percpu_read(cpu_tlbstate.active_mm);
-	if (percpu_read(cpu_tlbstate.state) == TLBSTATE_OK)
 		BUG();
 	if (cpumask_test_cpu(cpu, mm_cpumask(active_mm))) {
 		cpumask_clear_cpu(cpu, mm_cpumask(active_mm));
 		load_cr3(swapper_pg_dir);
 	}
->>>>>>> 20167d34
 }
 EXPORT_SYMBOL_GPL(leave_mm);
 
