--- conflicted
+++ resolved
@@ -310,11 +310,7 @@
 	.enb_on_reset = 1,
 };
 
-<<<<<<< HEAD
-struct pmx_dev_mode pmx_telecom_sdhci_4bit_modes[] = {
-=======
 static struct pmx_dev_mode pmx_telecom_sdhci_4bit_modes[] = {
->>>>>>> d762f438
 	{
 		.ids = PHOTO_FRAME_MODE | LEND_IP_PHONE_MODE |
 			HEND_IP_PHONE_MODE | LEND_WIFI_PHONE_MODE |
@@ -327,22 +323,14 @@
 	},
 };
 
-<<<<<<< HEAD
-struct pmx_dev pmx_telecom_sdhci_4bit = {
-=======
 struct pmx_dev spear300_pmx_telecom_sdhci_4bit = {
->>>>>>> d762f438
 	.name = "telecom_sdhci_4bit",
 	.modes = pmx_telecom_sdhci_4bit_modes,
 	.mode_count = ARRAY_SIZE(pmx_telecom_sdhci_4bit_modes),
 	.enb_on_reset = 1,
 };
 
-<<<<<<< HEAD
-struct pmx_dev_mode pmx_telecom_sdhci_8bit_modes[] = {
-=======
 static struct pmx_dev_mode pmx_telecom_sdhci_8bit_modes[] = {
->>>>>>> d762f438
 	{
 		.ids = PHOTO_FRAME_MODE | LEND_IP_PHONE_MODE |
 			HEND_IP_PHONE_MODE | LEND_WIFI_PHONE_MODE |
@@ -354,11 +342,7 @@
 	},
 };
 
-<<<<<<< HEAD
-struct pmx_dev pmx_telecom_sdhci_8bit = {
-=======
 struct pmx_dev spear300_pmx_telecom_sdhci_8bit = {
->>>>>>> d762f438
 	.name = "telecom_sdhci_8bit",
 	.modes = pmx_telecom_sdhci_8bit_modes,
 	.mode_count = ARRAY_SIZE(pmx_telecom_sdhci_8bit_modes),
@@ -443,17 +427,10 @@
 /* arm gpio1 device registration */
 static struct pl061_platform_data gpio1_plat_data = {
 	.gpio_base	= 8,
-<<<<<<< HEAD
-	.irq_base	= SPEAR_GPIO1_INT_BASE,
-};
-
-struct amba_device gpio1_device = {
-=======
 	.irq_base	= SPEAR300_GPIO1_INT_BASE,
 };
 
 struct amba_device spear300_gpio1_device = {
->>>>>>> d762f438
 	.dev = {
 		.init_name = "gpio1",
 		.platform_data = &gpio1_plat_data,
@@ -463,11 +440,7 @@
 		.end = SPEAR300_GPIO_BASE + SZ_4K - 1,
 		.flags = IORESOURCE_MEM,
 	},
-<<<<<<< HEAD
-	.irq = {VIRQ_GPIO1, NO_IRQ},
-=======
 	.irq = {SPEAR300_VIRQ_GPIO1, NO_IRQ},
->>>>>>> d762f438
 };
 
 /* spear300 routines */
@@ -488,13 +461,10 @@
 	}
 
 	/* pmx initialization */
-<<<<<<< HEAD
-=======
 	pmx_driver.mode = pmx_mode;
 	pmx_driver.devs = pmx_devs;
 	pmx_driver.devs_count = pmx_dev_count;
 
->>>>>>> d762f438
 	pmx_driver.base = ioremap(SPEAR300_SOC_CONFIG_BASE, SZ_4K);
 	if (pmx_driver.base) {
 		ret = pmx_register(&pmx_driver);
